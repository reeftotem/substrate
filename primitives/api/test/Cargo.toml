--- conflicted
+++ resolved
@@ -11,18 +11,11 @@
 [dependencies]
 sp-api = { version = "2.0.0-alpha.2", path = "../" }
 substrate-test-runtime-client = { version = "2.0.0-dev", path = "../../../test-utils/runtime/client" }
-<<<<<<< HEAD
-sp-version = { version = "2.0.0-alpha.1", path = "../../version" }
-sp-runtime = { version = "2.0.0-alpha.1", path = "../../runtime" }
-sp-blockchain = { version = "2.0.0-alpha.1", path = "../../blockchain" }
-sp-consensus = { version = "0.8.0-alpha.1", path = "../../../primitives/consensus/common" }
-sc-block-builder = { version = "0.8.0-alpha.1", path = "../../../client/block-builder" }
-=======
 sp-version = { version = "2.0.0-alpha.2", path = "../../version" }
 sp-runtime = { version = "2.0.0-alpha.2", path = "../../runtime" }
 sp-blockchain = { version = "2.0.0-alpha.2", path = "../../blockchain" }
 sp-consensus = { version = "0.8.0-alpha.2", path = "../../../primitives/consensus/common" }
->>>>>>> 2afecf81
+sc-block-builder = { version = "0.8.0-alpha.2", path = "../../../client/block-builder" }
 codec = { package = "parity-scale-codec", version = "1.0.0" }
 sp-state-machine = { version = "0.8.0-alpha.2", path = "../../../primitives/state-machine" }
 trybuild = "1.0.17"
