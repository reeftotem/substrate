// Copyright 2017-2019 Parity Technologies (UK) Ltd.
// This file is part of Substrate.

// Substrate is free software: you can redistribute it and/or modify
// it under the terms of the GNU General Public License as published by
// the Free Software Foundation, either version 3 of the License, or
// (at your option) any later version.

// Substrate is distributed in the hope that it will be useful,
// but WITHOUT ANY WARRANTY; without even the implied warranty of
// MERCHANTABILITY or FITNESS FOR A PARTICULAR PURPOSE.  See the
// GNU General Public License for more details.

// You should have received a copy of the GNU General Public License
// along with Substrate.  If not, see <http://www.gnu.org/licenses/>.

//! Concrete externalities implementation.

use std::{error, fmt, cmp::Ord};
use log::warn;
use crate::backend::Backend;
use crate::changes_trie::{Storage as ChangesTrieStorage, build_changes_trie};
use crate::{Externalities, OverlayedChanges, ChildStorageKey};
use hash_db::Hasher;
use primitives::{offchain, storage::well_known_keys::is_child_storage_key, traits::BareCryptoStorePtr};
use trie::{MemoryDB, default_child_trie_root};
use trie::trie_types::Layout;

const EXT_NOT_ALLOWED_TO_FAIL: &str = "Externalities not allowed to fail within runtime";

/// Errors that can occur when interacting with the externalities.
#[derive(Debug, Copy, Clone)]
pub enum Error<B, E> {
	/// Failure to load state data from the backend.
	#[allow(unused)]
	Backend(B),
	/// Failure to execute a function.
	#[allow(unused)]
	Executor(E),
}

impl<B: fmt::Display, E: fmt::Display> fmt::Display for Error<B, E> {
	fn fmt(&self, f: &mut fmt::Formatter) -> fmt::Result {
		match *self {
			Error::Backend(ref e) => write!(f, "Storage backend error: {}", e),
			Error::Executor(ref e) => write!(f, "Sub-call execution error: {}", e),
		}
	}
}

impl<B: error::Error, E: error::Error> error::Error for Error<B, E> {
	fn description(&self) -> &str {
		match *self {
			Error::Backend(..) => "backend error",
			Error::Executor(..) => "executor error",
		}
	}
}

/// Wraps a read-only backend, call executor, and current overlayed changes.
pub struct Ext<'a, H, N, B, T, O>
where
	H: Hasher,
	B: 'a + Backend<H>,
{
	/// The overlayed changes to write to.
	overlay: &'a mut OverlayedChanges,
	/// The storage backend to read from.
	backend: &'a B,
	/// The storage transaction necessary to commit to the backend. Is cached when
	/// `storage_root` is called and the cache is cleared on every subsequent change.
	storage_transaction: Option<(B::Transaction, H::Out)>,
	/// Changes trie storage to read from.
	changes_trie_storage: Option<&'a T>,
	/// The changes trie transaction necessary to commit to the changes trie backend.
	/// Set to Some when `storage_changes_root` is called. Could be replaced later
	/// by calling `storage_changes_root` again => never used as cache.
	/// This differs from `storage_transaction` behavior, because the moment when
	/// `storage_changes_root` is called matters + we need to remember additional
	/// data at this moment (block number).
	changes_trie_transaction: Option<(MemoryDB<H>, H::Out)>,
	/// Additional externalities for offchain workers.
	///
	/// If None, some methods from the trait might not be supported.
	offchain_externalities: Option<&'a mut O>,
	/// The keystore that manages the keys of the node.
	keystore: Option<BareCryptoStorePtr>,
	/// Dummy usage of N arg.
	_phantom: ::std::marker::PhantomData<N>,
}

impl<'a, H, N, B, T, O> Ext<'a, H, N, B, T, O>
where
	H: Hasher,
	B: 'a + Backend<H>,
	T: 'a + ChangesTrieStorage<H, N>,
	O: 'a + offchain::Externalities,
	H::Out: Ord + 'static,
	N: crate::changes_trie::BlockNumber,
{
	/// Create a new `Ext` from overlayed changes and read-only backend
	pub fn new(
		overlay: &'a mut OverlayedChanges,
		backend: &'a B,
		changes_trie_storage: Option<&'a T>,
		offchain_externalities: Option<&'a mut O>,
		keystore: Option<BareCryptoStorePtr>,
	) -> Self {
		Ext {
			overlay,
			backend,
			storage_transaction: None,
			changes_trie_storage,
			changes_trie_transaction: None,
			offchain_externalities,
			keystore,
			_phantom: Default::default(),
		}
	}

	/// Get the transaction necessary to update the backend.
	pub fn transaction(mut self) -> ((B::Transaction, H::Out), Option<MemoryDB<H>>) {
		let _ = self.storage_root();

		let (storage_transaction, changes_trie_transaction) = (
			self.storage_transaction
				.expect("storage_transaction always set after calling storage root; qed"),
			self.changes_trie_transaction
				.map(|(tx, _)| tx),
		);

		(
			storage_transaction,
			changes_trie_transaction,
		)
	}

	/// Invalidates the currently cached storage root and the db transaction.
	///
	/// Called when there are changes that likely will invalidate the storage root.
	fn mark_dirty(&mut self) {
		self.storage_transaction = None;
	}

}

#[cfg(test)]
impl<'a, H, N, B, T, O> Ext<'a, H, N, B, T, O>
where
	H: Hasher,
	B: 'a + Backend<H>,
	T: 'a + ChangesTrieStorage<H, N>,
	O: 'a + offchain::Externalities,
	N: crate::changes_trie::BlockNumber,
{
	pub fn storage_pairs(&self) -> Vec<(Vec<u8>, Vec<u8>)> {
		use std::collections::HashMap;

		self.backend.pairs().iter()
			.map(|&(ref k, ref v)| (k.to_vec(), Some(v.to_vec())))
			.chain(self.overlay.changes.top_iter().map(|(k, v)| (k.to_vec(), v.map(|s| s.to_vec()))))
			.collect::<HashMap<_, _>>()
			.into_iter()
			.filter_map(|(k, maybe_val)| maybe_val.map(|val| (k, val)))
			.collect()
	}
}

impl<'a, B, T, H, N, O> Externalities<H> for Ext<'a, H, N, B, T, O>
where
	H: Hasher,
	B: 'a + Backend<H>,
	T: 'a + ChangesTrieStorage<H, N>,
	O: 'a + offchain::Externalities,
	H::Out: Ord + 'static,
	N: crate::changes_trie::BlockNumber,
{
	fn storage(&self, key: &[u8]) -> Option<Vec<u8>> {
		let _guard = panic_handler::AbortGuard::force_abort();
		self.overlay.storage(key).map(|x| x.map(|x| x.to_vec())).unwrap_or_else(||
			self.backend.storage(key).expect(EXT_NOT_ALLOWED_TO_FAIL))
	}

	fn storage_hash(&self, key: &[u8]) -> Option<H::Out> {
		let _guard = panic_handler::AbortGuard::force_abort();
		self.overlay.storage(key).map(|x| x.map(|x| H::hash(x))).unwrap_or_else(||
			self.backend.storage_hash(key).expect(EXT_NOT_ALLOWED_TO_FAIL))
	}

	fn original_storage(&self, key: &[u8]) -> Option<Vec<u8>> {
		let _guard = panic_handler::AbortGuard::force_abort();
		self.backend.storage(key).expect(EXT_NOT_ALLOWED_TO_FAIL)
	}

	fn original_storage_hash(&self, key: &[u8]) -> Option<H::Out> {
		let _guard = panic_handler::AbortGuard::force_abort();
		self.backend.storage_hash(key).expect(EXT_NOT_ALLOWED_TO_FAIL)
	}

	fn child_storage(&self, storage_key: ChildStorageKey<H>, key: &[u8]) -> Option<Vec<u8>> {
		let _guard = panic_handler::AbortGuard::force_abort();
		self.overlay.child_storage(storage_key.as_ref(), key).map(|x| x.map(|x| x.to_vec())).unwrap_or_else(||
			self.backend.child_storage(storage_key.as_ref(), key).expect(EXT_NOT_ALLOWED_TO_FAIL))
	}

	fn child_storage_hash(&self, storage_key: ChildStorageKey<H>, key: &[u8]) -> Option<H::Out> {
		let _guard = panic_handler::AbortGuard::force_abort();
		self.overlay.child_storage(storage_key.as_ref(), key).map(|x| x.map(|x| H::hash(x))).unwrap_or_else(||
			self.backend.storage_hash(key).expect(EXT_NOT_ALLOWED_TO_FAIL))
	}

	fn original_child_storage(&self, storage_key: ChildStorageKey<H>, key: &[u8]) -> Option<Vec<u8>> {
		let _guard = panic_handler::AbortGuard::force_abort();
		self.backend.child_storage(storage_key.as_ref(), key).expect(EXT_NOT_ALLOWED_TO_FAIL)
	}

	fn original_child_storage_hash(&self, storage_key: ChildStorageKey<H>, key: &[u8]) -> Option<H::Out> {
		let _guard = panic_handler::AbortGuard::force_abort();
		self.backend.child_storage_hash(storage_key.as_ref(), key).expect(EXT_NOT_ALLOWED_TO_FAIL)
	}

	fn exists_storage(&self, key: &[u8]) -> bool {
		let _guard = panic_handler::AbortGuard::force_abort();
		match self.overlay.storage(key) {
			Some(x) => x.is_some(),
			_ => self.backend.exists_storage(key).expect(EXT_NOT_ALLOWED_TO_FAIL),
		}
	}

	fn exists_child_storage(&self, storage_key: ChildStorageKey<H>, key: &[u8]) -> bool {
		let _guard = panic_handler::AbortGuard::force_abort();

		match self.overlay.child_storage(storage_key.as_ref(), key) {
			Some(x) => x.is_some(),
			_ => self.backend.exists_child_storage(storage_key.as_ref(), key).expect(EXT_NOT_ALLOWED_TO_FAIL),
		}
	}

	fn place_storage(&mut self, key: Vec<u8>, value: Option<Vec<u8>>) {
		let _guard = panic_handler::AbortGuard::force_abort();
		if is_child_storage_key(&key) {
			warn!(target: "trie", "Refuse to directly set child storage key");
			return;
		}

		self.mark_dirty();
		self.overlay.set_storage(key, value);
	}

	fn place_child_storage(&mut self, storage_key: ChildStorageKey<H>, key: Vec<u8>, value: Option<Vec<u8>>) {
		let _guard = panic_handler::AbortGuard::force_abort();

		self.mark_dirty();
		self.overlay.set_child_storage(storage_key.into_owned(), key, value);
	}

	fn kill_child_storage(&mut self, storage_key: ChildStorageKey<H>) {
		let _guard = panic_handler::AbortGuard::force_abort();

		self.mark_dirty();
		self.overlay.clear_child_storage(storage_key.as_ref());
		self.backend.for_keys_in_child_storage(storage_key.as_ref(), |key| {
			self.overlay.set_child_storage(storage_key.as_ref().to_vec(), key.to_vec(), None);
		});
	}

	fn clear_prefix(&mut self, prefix: &[u8]) {
		let _guard = panic_handler::AbortGuard::force_abort();
		if is_child_storage_key(prefix) {
			warn!(target: "trie", "Refuse to directly clear prefix that is part of child storage key");
			return;
		}

		self.mark_dirty();
		self.overlay.clear_prefix(prefix);
		self.backend.for_keys_with_prefix(prefix, |key| {
			self.overlay.set_storage(key.to_vec(), None);
		});
	}

	fn clear_child_prefix(&mut self, storage_key: ChildStorageKey<H>, prefix: &[u8]) {
		let _guard = panic_handler::AbortGuard::force_abort();

		self.mark_dirty();
		self.overlay.clear_child_prefix(storage_key.as_ref(), prefix);
		self.backend.for_child_keys_with_prefix(storage_key.as_ref(), prefix, |key| {
			self.overlay.set_child_storage(storage_key.as_ref().to_vec(), key.to_vec(), None);
		});
	}

	fn chain_id(&self) -> u64 {
		42
	}

	fn storage_root(&mut self) -> H::Out {
		let _guard = panic_handler::AbortGuard::force_abort();
		if let Some((_, ref root)) = self.storage_transaction {
			return root.clone();
		}

		let child_delta_iter = self.overlay.changes.owned_children_iter();

		// compute and memoize
		let delta = self.overlay.changes.top_iter().map(|(k, v)| (k.to_vec(), v.map(|s| s.to_vec())));

		let (root, transaction) = self.backend.full_storage_root(delta, child_delta_iter);
		self.storage_transaction = Some((transaction, root));
		root
	}

	fn child_storage_root(&mut self, storage_key: ChildStorageKey<H>) -> Vec<u8> {
		let _guard = panic_handler::AbortGuard::force_abort();
		if self.storage_transaction.is_some() {
			self
				.storage(storage_key.as_ref())
				.unwrap_or(
					default_child_trie_root::<Layout<H>>(storage_key.as_ref())
				)
		} else {
			let storage_key = storage_key.as_ref();

			let delta = self.overlay.changes.child_iter(storage_key)
				.map(|(k, v)| (k.to_vec(), v.map(|s| s.to_vec())));

			let root = self.backend.child_storage_root(storage_key, delta).0;

			self.overlay.set_storage(storage_key.to_vec(), Some(root.to_vec()));

			root

		}
	}

	fn storage_changes_root(&mut self, parent_hash: H::Out) -> Result<Option<H::Out>, ()> {
		let _guard = panic_handler::AbortGuard::force_abort();
		self.changes_trie_transaction = build_changes_trie::<_, T, H, N>(
			self.backend,
			self.changes_trie_storage.clone(),
			self.overlay,
			parent_hash,
		)?;
		Ok(self.changes_trie_transaction.as_ref().map(|(_, root)| root.clone()))
	}

	fn offchain(&mut self) -> Option<&mut dyn offchain::Externalities> {
		self.offchain_externalities.as_mut().map(|x| &mut **x as _)
	}

	fn storage_start_transaction(&mut self) {
		let _guard = panic_handler::AbortGuard::force_abort();
		self.overlay.start_transaction()
	}

	fn storage_discard_transaction(&mut self) {
		let _guard = panic_handler::AbortGuard::force_abort();
		self.overlay.discard_transaction()
	}

	fn storage_commit_transaction(&mut self) {
		let _guard = panic_handler::AbortGuard::force_abort();
		self.overlay.commit_transaction()
	}
	
	fn keystore(&self) -> Option<BareCryptoStorePtr> {
		self.keystore.clone()
	}
}

#[cfg(test)]
mod tests {
	use hex_literal::hex;
	use codec::Encode;
	use primitives::{Blake2Hasher};
	use primitives::storage::well_known_keys::EXTRINSIC_INDEX;
	use crate::backend::InMemory;
	use crate::changes_trie::{Configuration as ChangesTrieConfiguration,
		InMemoryStorage as InMemoryChangesTrieStorage};
<<<<<<< HEAD
	use crate::overlayed_changes::{OverlayedValue, OverlayedChangeSet, History, TransactionState};
=======
	use crate::overlayed_changes::{OverlayedValue, OverlayedChangeSet};
	use historied_data::linear::History;
>>>>>>> 8d45d31d
	use super::*;

	type TestBackend = InMemory<Blake2Hasher>;
	type TestChangesTrieStorage = InMemoryChangesTrieStorage<Blake2Hasher, u64>;
	type TestExt<'a> = Ext<'a, Blake2Hasher, u64, TestBackend, TestChangesTrieStorage, crate::NeverOffchainExt>;

	fn prepare_overlay_with_changes() -> OverlayedChanges {

		OverlayedChanges {
			changes_trie_config: Some(ChangesTrieConfiguration {
				digest_interval: 0,
				digest_levels: 0,
			}),
			changes: OverlayedChangeSet {
<<<<<<< HEAD
				history: vec![TransactionState::Pending],
=======
				history: Default::default(),
>>>>>>> 8d45d31d
				children: Default::default(),
				top: vec![
					(EXTRINSIC_INDEX.to_vec(), History::from_iter(vec![
						(OverlayedValue {
							value: Some(3u32.encode()),
							extrinsics: Some(vec![1].into_iter().collect())
						}, 0),
					])),
					(vec![1], History::from_iter(vec![
						(OverlayedValue {
							value: Some(vec![100]),
							extrinsics: Some(vec![1].into_iter().collect())
						}, 0),
					])),
				].into_iter().collect(),
			},
			operation_from_last_gc: 0,
		}
	}

	#[test]
	fn storage_changes_root_is_none_when_storage_is_not_provided() {
		let mut overlay = prepare_overlay_with_changes();
		let backend = TestBackend::default();
		let mut ext = TestExt::new(&mut overlay, &backend, None, None, None);
		assert_eq!(ext.storage_changes_root(Default::default()).unwrap(), None);
	}

	#[test]
	fn storage_changes_root_is_none_when_extrinsic_changes_are_none() {
		let mut overlay = prepare_overlay_with_changes();
		overlay.changes_trie_config = None;
		let storage = TestChangesTrieStorage::with_blocks(vec![(100, Default::default())]);
		let backend = TestBackend::default();
		let mut ext = TestExt::new(&mut overlay, &backend, Some(&storage), None, None);
		assert_eq!(ext.storage_changes_root(Default::default()).unwrap(), None);
	}

	#[test]
	fn storage_changes_root_is_some_when_extrinsic_changes_are_non_empty() {
		let mut overlay = prepare_overlay_with_changes();
		let storage = TestChangesTrieStorage::with_blocks(vec![(99, Default::default())]);
		let backend = TestBackend::default();
		let mut ext = TestExt::new(&mut overlay, &backend, Some(&storage), None, None);
		assert_eq!(
			ext.storage_changes_root(Default::default()).unwrap(),
			Some(hex!("bb0c2ef6e1d36d5490f9766cfcc7dfe2a6ca804504c3bb206053890d6dd02376").into()),
		);
	}

	#[test]
	fn storage_changes_root_is_some_when_extrinsic_changes_are_empty() {
		let mut overlay = prepare_overlay_with_changes();
		let conf = overlay.remove_changes_trie_config().unwrap();
		overlay.set_storage(vec![1], None);
		overlay.set_changes_trie_config(conf);
		let storage = TestChangesTrieStorage::with_blocks(vec![(99, Default::default())]);
		let backend = TestBackend::default();
		let mut ext = TestExt::new(&mut overlay, &backend, Some(&storage), None, None);
		assert_eq!(
			ext.storage_changes_root(Default::default()).unwrap(),
			Some(hex!("96f5aae4690e7302737b6f9b7f8567d5bbb9eac1c315f80101235a92d9ec27f4").into()),
		);
	}
}<|MERGE_RESOLUTION|>--- conflicted
+++ resolved
@@ -375,12 +375,8 @@
 	use crate::backend::InMemory;
 	use crate::changes_trie::{Configuration as ChangesTrieConfiguration,
 		InMemoryStorage as InMemoryChangesTrieStorage};
-<<<<<<< HEAD
-	use crate::overlayed_changes::{OverlayedValue, OverlayedChangeSet, History, TransactionState};
-=======
 	use crate::overlayed_changes::{OverlayedValue, OverlayedChangeSet};
 	use historied_data::linear::History;
->>>>>>> 8d45d31d
 	use super::*;
 
 	type TestBackend = InMemory<Blake2Hasher>;
@@ -395,11 +391,7 @@
 				digest_levels: 0,
 			}),
 			changes: OverlayedChangeSet {
-<<<<<<< HEAD
-				history: vec![TransactionState::Pending],
-=======
 				history: Default::default(),
->>>>>>> 8d45d31d
 				children: Default::default(),
 				top: vec![
 					(EXTRINSIC_INDEX.to_vec(), History::from_iter(vec![
