// Copyright 2017-2020 Parity Technologies (UK) Ltd.
// This file is part of Substrate.

// Substrate is free software: you can redistribute it and/or modify
// it under the terms of the GNU General Public License as published by
// the Free Software Foundation, either version 3 of the License, or
// (at your option) any later version.

// Substrate is distributed in the hope that it will be useful,
// but WITHOUT ANY WARRANTY; without even the implied warranty of
// MERCHANTABILITY or FITNESS FOR A PARTICULAR PURPOSE.  See the
// GNU General Public License for more details.

// You should have received a copy of the GNU General Public License
// along with Substrate.  If not, see <http://www.gnu.org/licenses/>.

//! # Staking Module
//!
//! The Staking module is used to manage funds at stake by network maintainers.
//!
//! - [`staking::Trait`](./trait.Trait.html)
//! - [`Call`](./enum.Call.html)
//! - [`Module`](./struct.Module.html)
//!
//! ## Overview
//!
//! The Staking module is the means by which a set of network maintainers (known as _authorities_
//! in some contexts and _validators_ in others) are chosen based upon those who voluntarily place
//! funds under deposit. Under deposit, those funds are rewarded under normal operation but are
//! held at pain of _slash_ (expropriation) should the staked maintainer be found not to be
//! discharging its duties properly.
//!
//! ### Terminology
//! <!-- Original author of paragraph: @gavofyork -->
//!
//! - Staking: The process of locking up funds for some time, placing them at risk of slashing
//! (loss) in order to become a rewarded maintainer of the network.
//! - Validating: The process of running a node to actively maintain the network, either by
//! producing blocks or guaranteeing finality of the chain.
//! - Nominating: The process of placing staked funds behind one or more validators in order to
//! share in any reward, and punishment, they take.
//! - Stash account: The account holding an owner's funds used for staking.
//! - Controller account: The account that controls an owner's funds for staking.
//! - Era: A (whole) number of sessions, which is the period that the validator set (and each
//! validator's active nominator set) is recalculated and where rewards are paid out.
//! - Slash: The punishment of a staker by reducing its funds.
//!
//! ### Goals
//! <!-- Original author of paragraph: @gavofyork -->
//!
//! The staking system in Substrate NPoS is designed to make the following possible:
//!
//! - Stake funds that are controlled by a cold wallet.
//! - Withdraw some, or deposit more, funds without interrupting the role of an entity.
//! - Switch between roles (nominator, validator, idle) with minimal overhead.
//!
//! ### Scenarios
//!
//! #### Staking
//!
//! Almost any interaction with the Staking module requires a process of _**bonding**_ (also known
//! as being a _staker_). To become *bonded*, a fund-holding account known as the _stash account_,
//! which holds some or all of the funds that become frozen in place as part of the staking process,
//! is paired with an active **controller** account, which issues instructions on how they shall be
//! used.
//!
//! An account pair can become bonded using the [`bond`](./enum.Call.html#variant.bond) call.
//!
//! Stash accounts can change their associated controller using the
//! [`set_controller`](./enum.Call.html#variant.set_controller) call.
//!
//! There are three possible roles that any staked account pair can be in: `Validator`, `Nominator`
//! and `Idle` (defined in [`StakerStatus`](./enum.StakerStatus.html)). There are three
//! corresponding instructions to change between roles, namely:
//! [`validate`](./enum.Call.html#variant.validate),
//! [`nominate`](./enum.Call.html#variant.nominate), and [`chill`](./enum.Call.html#variant.chill).
//!
//! #### Validating
//!
//! A **validator** takes the role of either validating blocks or ensuring their finality,
//! maintaining the veracity of the network. A validator should avoid both any sort of malicious
//! misbehavior and going offline. Bonded accounts that state interest in being a validator do NOT
//! get immediately chosen as a validator. Instead, they are declared as a _candidate_ and they
//! _might_ get elected at the _next era_ as a validator. The result of the election is determined
//! by nominators and their votes.
//!
//! An account can become a validator candidate via the
//! [`validate`](./enum.Call.html#variant.validate) call.
//!
//! #### Nomination
//!
//! A **nominator** does not take any _direct_ role in maintaining the network, instead, it votes on
//! a set of validators  to be elected. Once interest in nomination is stated by an account, it
//! takes effect at the next election round. The funds in the nominator's stash account indicate the
//! _weight_ of its vote. Both the rewards and any punishment that a validator earns are shared
//! between the validator and its nominators. This rule incentivizes the nominators to NOT vote for
//! the misbehaving/offline validators as much as possible, simply because the nominators will also
//! lose funds if they vote poorly.
//!
//! An account can become a nominator via the [`nominate`](enum.Call.html#variant.nominate) call.
//!
//! #### Rewards and Slash
//!
//! The **reward and slashing** procedure is the core of the Staking module, attempting to _embrace
//! valid behavior_ while _punishing any misbehavior or lack of availability_.
//!
//! Slashing can occur at any point in time, once misbehavior is reported. Once slashing is
//! determined, a value is deducted from the balance of the validator and all the nominators who
//! voted for this validator (values are deducted from the _stash_ account of the slashed entity).
//!
//! Slashing logic is further described in the documentation of the `slashing` module.
//!
//! Similar to slashing, rewards are also shared among a validator and its associated nominators.
//! Yet, the reward funds are not always transferred to the stash account and can be configured.
//! See [Reward Calculation](#reward-calculation) for more details.
//!
//! #### Chilling
//!
//! Finally, any of the roles above can choose to step back temporarily and just chill for a while.
//! This means that if they are a nominator, they will not be considered as voters anymore and if
//! they are validators, they will no longer be a candidate for the next election.
//!
//! An account can step back via the [`chill`](enum.Call.html#variant.chill) call.
//!
//! ## Interface
//!
//! ### Dispatchable Functions
//!
//! The dispatchable functions of the Staking module enable the steps needed for entities to accept
//! and change their role, alongside some helper functions to get/set the metadata of the module.
//!
//! ### Public Functions
//!
//! The Staking module contains many public storage items and (im)mutable functions.
//!
//! ## Usage
//!
//! ### Example: Rewarding a validator by id.
//!
//! ```
//! use frame_support::{decl_module, dispatch};
//! use frame_system::{self as system, ensure_signed};
//! use pallet_staking::{self as staking};
//!
//! pub trait Trait: staking::Trait {}
//!
//! decl_module! {
//! 	pub struct Module<T: Trait> for enum Call where origin: T::Origin {
//!			/// Reward a validator.
//! 		pub fn reward_myself(origin) -> dispatch::DispatchResult {
//! 			let reported = ensure_signed(origin)?;
//! 			<staking::Module<T>>::reward_by_ids(vec![(reported, 10)]);
//! 			Ok(())
//! 		}
//! 	}
//! }
//! # fn main() { }
//! ```
//!
//! ## Implementation Details
//!
//! ### Slot Stake
//!
//! The term [`SlotStake`](./struct.Module.html#method.slot_stake) will be used throughout this
//! section. It refers to a value calculated at the end of each era, containing the _minimum value
//! at stake among all validators._ Note that a validator's value at stake might be a combination
//! of the validator's own stake and the votes it received. See [`Exposure`](./struct.Exposure.html)
//! for more details.
//!
//! ### Reward Calculation
//!
//! Validators and nominators are rewarded at the end of each era. The total reward of an era is
//! calculated using the era duration and the staking rate (the total amount of tokens staked by
//! nominators and validators, divided by the total token supply). It aims to incentivise toward a
//! defined staking rate. The full specification can be found
//! [here](https://research.web3.foundation/en/latest/polkadot/Token%20Economics.html#inflation-model).
//!
//! Total reward is split among validators and their nominators depending on the number of points
//! they received during the era. Points are added to a validator using
//! [`reward_by_ids`](./enum.Call.html#variant.reward_by_ids) or
//! [`reward_by_indices`](./enum.Call.html#variant.reward_by_indices).
//!
//! [`Module`](./struct.Module.html) implements
//! [`pallet_authorship::EventHandler`](../pallet_authorship/trait.EventHandler.html) to add reward
//! points to block producer and block producer of referenced uncles.
//!
//! The validator and its nominator split their reward as following:
//!
//! The validator can declare an amount, named
//! [`commission`](./struct.ValidatorPrefs.html#structfield.commission), that does not
//! get shared with the nominators at each reward payout through its
//! [`ValidatorPrefs`](./struct.ValidatorPrefs.html). This value gets deducted from the total reward
//! that is paid to the validator and its nominators. The remaining portion is split among the
//! validator and all of the nominators that nominated the validator, proportional to the value
//! staked behind this validator (_i.e._ dividing the
//! [`own`](./struct.Exposure.html#structfield.own) or
//! [`others`](./struct.Exposure.html#structfield.others) by
//! [`total`](./struct.Exposure.html#structfield.total) in [`Exposure`](./struct.Exposure.html)).
//!
//! All entities who receive a reward have the option to choose their reward destination
//! through the [`Payee`](./struct.Payee.html) storage item (see
//! [`set_payee`](enum.Call.html#variant.set_payee)), to be one of the following:
//!
//! - Controller account, (obviously) not increasing the staked value.
//! - Stash account, not increasing the staked value.
//! - Stash account, also increasing the staked value.
//!
//! ### Additional Fund Management Operations
//!
//! Any funds already placed into stash can be the target of the following operations:
//!
//! The controller account can free a portion (or all) of the funds using the
//! [`unbond`](enum.Call.html#variant.unbond) call. Note that the funds are not immediately
//! accessible. Instead, a duration denoted by [`BondingDuration`](./struct.BondingDuration.html)
//! (in number of eras) must pass until the funds can actually be removed. Once the
//! `BondingDuration` is over, the [`withdraw_unbonded`](./enum.Call.html#variant.withdraw_unbonded)
//! call can be used to actually withdraw the funds.
//!
//! Note that there is a limitation to the number of fund-chunks that can be scheduled to be
//! unlocked in the future via [`unbond`](enum.Call.html#variant.unbond). In case this maximum
//! (`MAX_UNLOCKING_CHUNKS`) is reached, the bonded account _must_ first wait until a successful
//! call to `withdraw_unbonded` to remove some of the chunks.
//!
//! ### Election Algorithm
//!
//! The current election algorithm is implemented based on Phragmén.
//! The reference implementation can be found
//! [here](https://github.com/w3f/consensus/tree/master/NPoS).
//!
//! The election algorithm, aside from electing the validators with the most stake value and votes,
//! tries to divide the nominator votes among candidates in an equal manner. To further assure this,
//! an optional post-processing can be applied that iteratively normalizes the nominator staked
//! values until the total difference among votes of a particular nominator are less than a
//! threshold.
//!
//! ## GenesisConfig
//!
//! The Staking module depends on the [`GenesisConfig`](./struct.GenesisConfig.html).
//!
//! ## Related Modules
//!
//! - [Balances](../pallet_balances/index.html): Used to manage values at stake.
//! - [Session](../pallet_session/index.html): Used to manage sessions. Also, a list of new
//!   validators is stored in the Session module's `Validators` at the end of each era.

#![recursion_limit="128"]
#![cfg_attr(not(feature = "std"), no_std)]

#[cfg(test)]
mod mock;
#[cfg(test)]
mod tests;
mod benchmarking;
pub mod slashing;
pub mod offchain_election;
pub mod inflation;

use sp_std::{prelude::*, result, convert::{TryInto, From}};
use codec::{HasCompact, Encode, Decode};
use frame_support::{
	decl_module, decl_event, decl_storage, ensure, decl_error, debug, Parameter,
	weights::SimpleDispatchInfo,
	dispatch::IsSubType,
	traits::{
		Currency, LockIdentifier, LockableCurrency, WithdrawReasons, OnUnbalanced, Imbalance, Get,
		Time, EstimateNextSessionChange, OnReapAccount,
	}
};
use pallet_session::historical;
use sp_runtime::{
	Perbill, PerThing, RuntimeDebug, RuntimeAppPublic,
	curve::PiecewiseLinear,
	traits::{
		Convert, Zero, One, StaticLookup, CheckedSub, Saturating, Bounded, SaturatedConversion,
		AtLeast32Bit, EnsureOrigin, Member, SignedExtension,
	},
	transaction_validity::{
		TransactionValidityError, TransactionValidity, ValidTransaction, InvalidTransaction,
	},
};
use sp_staking::{
	SessionIndex,
	offence::{OnOffenceHandler, OffenceDetails, Offence, ReportOffence},
};
#[cfg(feature = "std")]
use sp_runtime::{Serialize, Deserialize};
use frame_system::{
	self as system, ensure_signed, ensure_root, ensure_none,
	offchain::SubmitUnsignedTransaction,
};
use sp_phragmen::{
	ExtendedBalance, Assignment, PhragmenScore, PhragmenResult, build_support_map, evaluate_support,
	elect, generate_compact_solution_type, is_score_better,
};

const DEFAULT_MINIMUM_VALIDATOR_COUNT: u32 = 4;
pub(crate) const MAX_NOMINATIONS: usize = 16;
const MAX_UNLOCKING_CHUNKS: usize = 32;
const STAKING_ID: LockIdentifier = *b"staking ";

// indexable by 2 bytes
pub(crate) const MAX_VALIDATORS: u32 = ValidatorIndex::max_value() as u32;
pub(crate) const MAX_NOMINATORS: u32 = NominatorIndex::max_value();

// TODO: get rid of 16
generate_compact_solution_type!(pub CompactAssignments, 16);

/// Data type used to index nominators in the compact type
pub type NominatorIndex = u32;
/// Data type used to index validators in the compact type.
pub type ValidatorIndex = u16;

/// Counter for the number of eras that have passed.
pub type EraIndex = u32;

/// Counter for the number of "reward" points earned by a given validator.
pub type Points = u32;

/// Accuracy used for on-chain phragmen
pub type ChainAccuracy = Perbill;

/// Accuracy used for off-chain phragmen. This better be small.
pub type OffchainAccuracy = sp_runtime::PerU16;

pub mod sr25519 {
	mod app_sr25519 {
		use sp_application_crypto::{app_crypto, key_types::STAKING, sr25519};
		app_crypto!(sr25519, STAKING);
	}

	/// Staking key-pair for signing.
	#[cfg(feature = "std")]
	pub type AuthorityPair = app_sr25519::Pair;

	/// Staking signature using sr25519 as its crypto.
	pub type AuthoritySignature = app_sr25519::Signature;

	/// Staking identifier using sr25519 as its crypto.
	pub type AuthorityId = app_sr25519::Public;
}

/// Reward points of an era. Used to split era total payout between validators.
#[derive(Encode, Decode, Default)]
pub struct EraPoints {
	/// Total number of points. Equals the sum of reward points for each validator.
	total: Points,
	/// The reward points earned by a given validator. The index of this vec corresponds to the
	/// index into the current validator set.
	individual: Vec<Points>,
}

impl EraPoints {
	/// Add the reward to the validator at the given index. Index must be valid
	/// (i.e. `index < current_elected.len()`).
	fn add_points_to_index(&mut self, index: u32, points: u32) {
		if let Some(new_total) = self.total.checked_add(points) {
			self.total = new_total;
			self.individual.resize((index as usize + 1).max(self.individual.len()), 0);
			self.individual[index as usize] += points; // Addition is less than total
		}
	}
}

/// Indicates the initial status of the staker.
#[derive(RuntimeDebug)]
#[cfg_attr(feature = "std", derive(Serialize, Deserialize))]
pub enum StakerStatus<AccountId> {
	/// Chilling.
	Idle,
	/// Declared desire in validating or already participating in it.
	Validator,
	/// Nominating for a group of other stakers.
	Nominator(Vec<AccountId>),
}

/// A destination account for payment.
#[derive(PartialEq, Eq, Copy, Clone, Encode, Decode, RuntimeDebug)]
pub enum RewardDestination {
	/// Pay into the stash account, increasing the amount at stake accordingly.
	Staked,
	/// Pay into the stash account, not increasing the amount at stake.
	Stash,
	/// Pay into the controller account.
	Controller,
}

impl Default for RewardDestination {
	fn default() -> Self {
		RewardDestination::Staked
	}
}

/// Preference of what happens regarding validation.
#[derive(PartialEq, Eq, Clone, Encode, Decode, RuntimeDebug)]
pub struct ValidatorPrefs {
	/// Reward that validator takes up-front; only the rest is split between themselves and
	/// nominators.
	#[codec(compact)]
	pub commission: Perbill,
}

impl Default for ValidatorPrefs {
	fn default() -> Self {
		ValidatorPrefs {
			commission: Default::default(),
		}
	}
}

/// Just a Balance/BlockNumber tuple to encode when a chunk of funds will be unlocked.
#[derive(PartialEq, Eq, Clone, Encode, Decode, RuntimeDebug)]
pub struct UnlockChunk<Balance: HasCompact> {
	/// Amount of funds to be unlocked.
	#[codec(compact)]
	value: Balance,
	/// Era number at which point it'll be unlocked.
	#[codec(compact)]
	era: EraIndex,
}

/// The ledger of a (bonded) stash.
#[derive(PartialEq, Eq, Clone, Encode, Decode, RuntimeDebug)]
pub struct StakingLedger<AccountId, Balance: HasCompact> {
	/// The stash account whose balance is actually locked and at stake.
	pub stash: AccountId,
	/// The total amount of the stash's balance that we are currently accounting for.
	/// It's just `active` plus all the `unlocking` balances.
	#[codec(compact)]
	pub total: Balance,
	/// The total amount of the stash's balance that will be at stake in any forthcoming
	/// rounds.
	#[codec(compact)]
	pub active: Balance,
	/// Any balance that is becoming free, which may eventually be transferred out
	/// of the stash (assuming it doesn't get slashed first).
	pub unlocking: Vec<UnlockChunk<Balance>>,
}

impl<
	AccountId,
	Balance: HasCompact + Copy + Saturating + AtLeast32Bit,
> StakingLedger<AccountId, Balance> {
	/// Remove entries from `unlocking` that are sufficiently old and reduce the
	/// total by the sum of their balances.
	fn consolidate_unlocked(self, current_era: EraIndex) -> Self {
		let mut total = self.total;
		let unlocking = self.unlocking.into_iter()
			.filter(|chunk| if chunk.era > current_era {
				true
			} else {
				total = total.saturating_sub(chunk.value);
				false
			})
			.collect();
		Self { total, active: self.active, stash: self.stash, unlocking }
	}

	/// Re-bond funds that were scheduled for unlocking.
	fn rebond(mut self, value: Balance) -> Self {
		let mut unlocking_balance: Balance = Zero::zero();

		while let Some(last) = self.unlocking.last_mut() {
			if unlocking_balance + last.value <= value {
				unlocking_balance += last.value;
				self.active += last.value;
				self.unlocking.pop();
			} else {
				let diff = value - unlocking_balance;

				unlocking_balance += diff;
				self.active += diff;
				last.value -= diff;
			}

			if unlocking_balance >= value {
				break
			}
		}

		self
	}
}

impl<AccountId, Balance> StakingLedger<AccountId, Balance> where
	Balance: AtLeast32Bit + Saturating + Copy,
{
	/// Slash the validator for a given amount of balance. This can grow the value
	/// of the slash in the case that the validator has less than `minimum_balance`
	/// active funds. Returns the amount of funds actually slashed.
	///
	/// Slashes from `active` funds first, and then `unlocking`, starting with the
	/// chunks that are closest to unlocking.
	fn slash(
		&mut self,
		mut value: Balance,
		minimum_balance: Balance,
	) -> Balance {
		let pre_total = self.total;
		let total = &mut self.total;
		let active = &mut self.active;

		let slash_out_of = |
			total_remaining: &mut Balance,
			target: &mut Balance,
			value: &mut Balance,
		| {
			let mut slash_from_target = (*value).min(*target);

			if !slash_from_target.is_zero() {
				*target -= slash_from_target;

				// don't leave a dust balance in the staking system.
				if *target <= minimum_balance {
					slash_from_target += *target;
					*value += sp_std::mem::replace(target, Zero::zero());
				}

				*total_remaining = total_remaining.saturating_sub(slash_from_target);
				*value -= slash_from_target;
			}
		};

		slash_out_of(total, active, &mut value);

		let i = self.unlocking.iter_mut()
			.map(|chunk| {
				slash_out_of(total, &mut chunk.value, &mut value);
				chunk.value
			})
			.take_while(|value| value.is_zero()) // take all fully-consumed chunks out.
			.count();

		// kill all drained chunks.
		let _ = self.unlocking.drain(..i);

		pre_total.saturating_sub(*total)
	}
}

/// A record of the nominations made by a specific account.
#[derive(PartialEq, Eq, Clone, Encode, Decode, RuntimeDebug)]
pub struct Nominations<AccountId> {
	/// The targets of nomination.
	pub targets: Vec<AccountId>,
	/// The era the nominations were submitted.
	pub submitted_in: EraIndex,
	/// Whether the nominations have been suppressed.
	pub suppressed: bool,
}

/// The amount of exposure (to slashing) than an individual nominator has.
#[derive(PartialEq, Eq, PartialOrd, Ord, Clone, Encode, Decode, RuntimeDebug)]
pub struct IndividualExposure<AccountId, Balance: HasCompact> {
	/// The stash account of the nominator in question.
	who: AccountId,
	/// Amount of funds exposed.
	#[codec(compact)]
	value: Balance,
}

/// A snapshot of the stake backing a single validator in the system.
#[derive(PartialEq, Eq, PartialOrd, Ord, Clone, Encode, Decode, Default, RuntimeDebug)]
pub struct Exposure<AccountId, Balance: HasCompact> {
	/// The total balance backing this validator.
	#[codec(compact)]
	pub total: Balance,
	/// The validator's own stash that is exposed.
	#[codec(compact)]
	pub own: Balance,
	/// The portions of nominators stashes that are exposed.
	pub others: Vec<IndividualExposure<AccountId, Balance>>,
}

/// A pending slash record. The value of the slash has been computed but not applied yet,
/// rather deferred for several eras.
#[derive(Encode, Decode, Default, RuntimeDebug)]
pub struct UnappliedSlash<AccountId, Balance: HasCompact> {
	/// The stash ID of the offending validator.
	validator: AccountId,
	/// The validator's own slash.
	own: Balance,
	/// All other slashed stakers and amounts.
	others: Vec<(AccountId, Balance)>,
	/// Reporters of the offence; bounty payout recipients.
	reporters: Vec<AccountId>,
	/// The amount of payout.
	payout: Balance,
}

/// Indicate how an election round was computed.
#[derive(PartialEq, Eq, Clone, Copy, Encode, Decode, RuntimeDebug)]
pub enum ElectionCompute {
	/// Result was forcefully computed on chain at the end of the session.
	OnChain,
	/// Result was submitted and accepted to the chain via a signed transaction.
	Signed,
	/// Result was submitted by an authority (probably via an unsigned transaction)
	Authority,
}

/// The result of an election round.
#[derive(PartialEq, Eq, Clone, Encode, Decode, RuntimeDebug)]
pub struct ElectionResult<AccountId, Balance: HasCompact> {
	/// Type of the result,
	compute: ElectionCompute,
	/// The new computed slot stake.
	slot_stake: Balance,
	/// Flat list of validators who have been elected.
	elected_stashes: Vec<AccountId>,
	/// Flat list of new exposures, to be updated in the [`Exposure`] storage.
	exposures: Vec<(AccountId, Exposure<AccountId, Balance>)>,
}

/// The status of the upcoming (offchain) election.
#[derive(PartialEq, Eq, Clone, Encode, Decode, RuntimeDebug)]
pub enum ElectionStatus<BlockNumber> {
	/// Nothing has and will happen for now. submission window is not open.
	Close,
	/// The submission window has been open since the contained block number.
	Open(BlockNumber),
}

impl<BlockNumber> Default for ElectionStatus<BlockNumber> {
	fn default() -> Self {
		Self::Close
	}
}

pub type BalanceOf<T> =
	<<T as Trait>::Currency as Currency<<T as frame_system::Trait>::AccountId>>::Balance;
pub type CompactOf<T> = CompactAssignments<
	NominatorIndex,
	ValidatorIndex,
	OffchainAccuracy,
	<T as frame_system::Trait>::AccountId,
>;

type PositiveImbalanceOf<T> =
	<<T as Trait>::Currency as Currency<<T as frame_system::Trait>::AccountId>>::PositiveImbalance;
type NegativeImbalanceOf<T> =
	<<T as Trait>::Currency as Currency<<T as frame_system::Trait>::AccountId>>::NegativeImbalance;
type MomentOf<T> = <<T as Trait>::Time as Time>::Moment;

/// Means for interacting with a specialized version of the `session` trait.
///
/// This is needed because `Staking` sets the `ValidatorIdOf` of the `pallet_session::Trait`
pub trait SessionInterface<AccountId>: frame_system::Trait {
	/// Disable a given validator by stash ID.
	///
	/// Returns `true` if new era should be forced at the end of this session.
	/// This allows preventing a situation where there is too many validators
	/// disabled and block production stalls.
	fn disable_validator(validator: &AccountId) -> Result<bool, ()>;
	/// Get the validators from session.
	fn validators() -> Vec<AccountId>;
	/// Prune historical session tries up to but not including the given index.
	fn prune_historical_up_to(up_to: SessionIndex);
	/// Current session index.
	fn current_index() -> SessionIndex;
}

impl<T: Trait> SessionInterface<<T as frame_system::Trait>::AccountId> for T where
	T: pallet_session::Trait<ValidatorId = <T as frame_system::Trait>::AccountId>,
	T: pallet_session::historical::Trait<
		FullIdentification = Exposure<<T as frame_system::Trait>::AccountId, BalanceOf<T>>,
		FullIdentificationOf = ExposureOf<T>,
	>,
	T::SessionHandler: pallet_session::SessionHandler<<T as frame_system::Trait>::AccountId>,
	T::SessionManager: pallet_session::SessionManager<<T as frame_system::Trait>::AccountId>,
	T::ValidatorIdOf: Convert<<T as frame_system::Trait>::AccountId, Option<<T as frame_system::Trait>::AccountId>>,
{
	fn disable_validator(validator: &<T as frame_system::Trait>::AccountId) -> Result<bool, ()> {
		<pallet_session::Module<T>>::disable(validator)
	}

	fn validators() -> Vec<<T as frame_system::Trait>::AccountId> {
		<pallet_session::Module<T>>::validators()
	}

	fn prune_historical_up_to(up_to: SessionIndex) {
		<pallet_session::historical::Module<T>>::prune_up_to(up_to);
	}

	fn current_index() -> SessionIndex {
		<pallet_session::Module<T>>::current_index()
	}
}

pub trait Trait: frame_system::Trait {
	/// The staking balance.
	type Currency: LockableCurrency<Self::AccountId, Moment=Self::BlockNumber>;

	/// Time used for computing era duration.
	type Time: Time;

	/// Convert a balance into a number used for election calculation.
	/// This must fit into a `u64` but is allowed to be sensibly lossy.
	/// TODO: #1377
	/// The backward convert should be removed as the new Phragmen API returns ratio.
	/// The post-processing needs it but will be moved to off-chain. TODO: #2908
	type CurrencyToVote: Convert<BalanceOf<Self>, u64> + Convert<u128, BalanceOf<Self>>;

	/// Tokens have been minted and are unused for validator-reward.
	type RewardRemainder: OnUnbalanced<NegativeImbalanceOf<Self>>;

	/// The overarching event type.
	type Event: From<Event<Self>> + Into<<Self as frame_system::Trait>::Event>;

	/// Handler for the unbalanced reduction when slashing a staker.
	type Slash: OnUnbalanced<NegativeImbalanceOf<Self>>;

	/// Handler for the unbalanced increment when rewarding a staker.
	type Reward: OnUnbalanced<PositiveImbalanceOf<Self>>;

	/// Number of sessions per era.
	type SessionsPerEra: Get<SessionIndex>;

	/// Number of eras that staked funds must remain bonded for.
	type BondingDuration: Get<EraIndex>;

	/// Number of eras that slashes are deferred by, after computation. This
	/// should be less than the bonding duration. Set to 0 if slashes should be
	/// applied immediately, without opportunity for intervention.
	type SlashDeferDuration: Get<EraIndex>;

	/// The origin which can cancel a deferred slash. Root can always do this.
	type SlashCancelOrigin: EnsureOrigin<Self::Origin>;

	/// Interface for interacting with a session module.
	type SessionInterface: self::SessionInterface<Self::AccountId>;

	/// The NPoS reward curve to use.
	type RewardCurve: Get<&'static PiecewiseLinear<'static>>;

	/// Something that can predict the next session change.
	type NextSessionChange: EstimateNextSessionChange<Self::BlockNumber>;

	/// How many blocks ahead of the era do we try to run the phragmen offchain? Setting this to
	/// zero will disable the offchain compute and only on-chain seq-phragmen will be used.
	type ElectionLookahead: Get<Self::BlockNumber>;

	/// The overarching call type.
	type Call: From<Call<Self>> + IsSubType<Module<Self>, Self> + Clone;

	/// A transaction submitter.
	type SubmitTransaction: SubmitUnsignedTransaction<Self, <Self as Trait>::Call>;

	/// Key type used to sign and verify transaction.
	type KeyType: RuntimeAppPublic + Member + Parameter + Default;
}

/// Mode of era-forcing.
#[derive(Copy, Clone, PartialEq, Eq, Encode, Decode, RuntimeDebug)]
#[cfg_attr(feature = "std", derive(Serialize, Deserialize))]
pub enum Forcing {
	/// Not forcing anything - just let whatever happen.
	NotForcing,
	/// Force a new era, then reset to `NotForcing` as soon as it is done.
	ForceNew,
	/// Avoid a new era indefinitely.
	ForceNone,
	/// Force a new era at the end of all sessions indefinitely.
	ForceAlways,
}

impl Default for Forcing {
	fn default() -> Self { Forcing::NotForcing }
}

decl_storage! {
	trait Store for Module<T: Trait> as Staking {
		/// The ideal number of staking participants.
		pub ValidatorCount get(fn validator_count) config(): u32;
		/// Minimum number of staking participants before emergency conditions are imposed.
		pub MinimumValidatorCount get(fn minimum_validator_count) config():
			u32 = DEFAULT_MINIMUM_VALIDATOR_COUNT;

		/// Any validators that may never be slashed or forcibly kicked. It's a Vec since they're
		/// easy to initialize and the performance hit is minimal (we expect no more than four
		/// invulnerables) and restricted to testnets.
		pub Invulnerables get(fn invulnerables) config(): Vec<T::AccountId>;

		/// Map from all locked "stash" accounts to the controller account.
		pub Bonded get(fn bonded): map hasher(blake2_256) T::AccountId => Option<T::AccountId>;
		/// Map from all (unlocked) "controller" accounts to the info regarding the staking.
		pub Ledger get(fn ledger):
			map hasher(blake2_256) T::AccountId
			=> Option<StakingLedger<T::AccountId, BalanceOf<T>>>;

		/// Where the reward payment should be made. Keyed by stash.
		pub Payee get(fn payee): map hasher(blake2_256) T::AccountId => RewardDestination;

		/// The map from (wannabe) validator stash key to the preferences of that validator.
		pub Validators get(fn validators):
			linked_map hasher(blake2_256) T::AccountId => ValidatorPrefs;

		/// The map from nominator stash key to the set of stash keys of all validators to nominate.
		///
		/// NOTE: is private so that we can ensure upgraded before all typical accesses.
		/// Direct storage APIs can still bypass this protection.
		Nominators get(fn nominators):
			linked_map hasher(blake2_256) T::AccountId => Option<Nominations<T::AccountId>>;

		/// Nominators for a particular account that is in action right now. You can't iterate
		/// through validators here, but you can find them in the Session module.
		///
		/// This is keyed by the stash account.
		pub Stakers get(fn stakers):
			map hasher(blake2_256) T::AccountId => Exposure<T::AccountId, BalanceOf<T>>;

		/// Snapshot of validators at the beginning of the current election window. This should only
		/// have a value when [`EraElectionStatus`] == `ElectionStatus::Open(_)`.
		pub SnapshotValidators get(fn snapshot_validators): Option<Vec<T::AccountId>>;

		/// Snapshot of nominators at the beginning of the current election window. This should only
		/// have a value when [`EraElectionStatus`] == `ElectionStatus::Open(_)`.
		pub SnapshotNominators get(fn snapshot_nominators): Option<Vec<T::AccountId>>;

		/// The currently elected validator set keyed by stash account ID.
		pub CurrentElected get(fn current_elected): Vec<T::AccountId>;

		/// The current set of staking keys.
		pub Keys get(fn keys): Vec<T::KeyType>;

		/// The next validator set. At the end of an era, if this is available (potentially from the
		/// result of an offchain worker), it is immediately used. Otherwise, the on-chain election
		/// is executed.
		pub QueuedElected get(fn queued_elected): Option<ElectionResult<T::AccountId, BalanceOf<T>>>;

		/// The score of the current [`QueuedElected`].
		pub QueuedScore get(fn queued_score): Option<PhragmenScore>;

		/// Flag to control the execution of the offchain election.
		pub EraElectionStatus get(fn era_election_status): ElectionStatus<T::BlockNumber>;

		/// The current era index.
		pub CurrentEra get(fn current_era) config(): EraIndex;

		/// The start of the current era.
		pub CurrentEraStart get(fn current_era_start): MomentOf<T>;

		/// The session index at which the current era started.
		pub CurrentEraStartSessionIndex get(fn current_era_start_session_index): SessionIndex;

		/// Rewards for the current era. Using indices of current elected set.
		CurrentEraPointsEarned get(fn current_era_reward): EraPoints;

		/// The amount of balance actively at stake for each validator slot, currently.
		///
		/// This is used to derive rewards and punishments.
		pub SlotStake get(fn slot_stake) build(|config: &GenesisConfig<T>| {
			config.stakers.iter().map(|&(_, _, value, _)| value).min().unwrap_or_default()
		}): BalanceOf<T>;

		/// Mode of era forcing.
		pub ForceEra get(fn force_era) config(): Forcing;

		/// The percentage of the slash that is distributed to reporters.
		///
		/// The rest of the slashed value is handled by the `Slash`.
		pub SlashRewardFraction get(fn slash_reward_fraction) config(): Perbill;

		/// The amount of currency given to reporters of a slash event which was
		/// canceled by extraordinary circumstances (e.g. governance).
		pub CanceledSlashPayout get(fn canceled_payout) config(): BalanceOf<T>;

		/// All unapplied slashes that are queued for later.
		pub UnappliedSlashes:
			map hasher(blake2_256) EraIndex => Vec<UnappliedSlash<T::AccountId, BalanceOf<T>>>;

		/// A mapping from still-bonded eras to the first session index of that era.
		BondedEras: Vec<(EraIndex, SessionIndex)>;

		/// All slashing events on validators, mapped by era to the highest slash proportion
		/// and slash value of the era.
		ValidatorSlashInEra:
			double_map hasher(blake2_256) EraIndex, hasher(twox_128) T::AccountId
			=> Option<(Perbill, BalanceOf<T>)>;

		/// All slashing events on nominators, mapped by era to the highest slash value of the era.
		NominatorSlashInEra:
			double_map hasher(blake2_256) EraIndex, hasher(twox_128) T::AccountId
			=> Option<BalanceOf<T>>;

		/// Slashing spans for stash accounts.
		SlashingSpans: map hasher(blake2_256) T::AccountId => Option<slashing::SlashingSpans>;

		/// Records information about the maximum slash of a stash within a slashing span,
		/// as well as how much reward has been paid out.
		SpanSlash:
			map hasher(blake2_256) (T::AccountId, slashing::SpanIndex)
			=> slashing::SpanRecord<BalanceOf<T>>;

		/// The earliest era for which we have a pending, unapplied slash.
		EarliestUnappliedSlash: Option<EraIndex>;
	}
	add_extra_genesis {
		config(stakers):
			Vec<(T::AccountId, T::AccountId, BalanceOf<T>, StakerStatus<T::AccountId>)>;
		build(|config: &GenesisConfig<T>| {
			for &(ref stash, ref controller, balance, ref status) in &config.stakers {
				assert!(
					T::Currency::free_balance(&stash) >= balance,
					"Stash does not have enough balance to bond."
				);
				let _ = <Module<T>>::bond(
					T::Origin::from(Some(stash.clone()).into()),
					T::Lookup::unlookup(controller.clone()),
					balance,
					RewardDestination::Staked,
				);
				let _ = match status {
					StakerStatus::Validator => {
						<Module<T>>::validate(
							T::Origin::from(Some(controller.clone()).into()),
							Default::default(),
						)
					},
					StakerStatus::Nominator(votes) => {
						<Module<T>>::nominate(
							T::Origin::from(Some(controller.clone()).into()),
							votes.iter().map(|l| T::Lookup::unlookup(l.clone())).collect(),
						)
					}, _ => Ok(())
				};
			}
		});
	}
}

decl_event!(
	pub enum Event<T> where Balance = BalanceOf<T>, <T as frame_system::Trait>::AccountId {
		/// All validators have been rewarded by the first balance; the second is the remainder
		/// from the maximum amount of reward.
		Reward(Balance, Balance),
		/// One validator (and its nominators) has been slashed by the given amount.
		Slash(AccountId, Balance),
		/// An old slashing report from a prior era was discarded because it could
		/// not be processed.
		OldSlashingReportDiscarded(SessionIndex),
		/// A new set of stakers was elected with the given computation method.
		StakingElection(ElectionCompute),
	}
);

decl_error! {
	/// Error for the staking module.
	pub enum Error for Module<T: Trait> {
		/// Not a controller account.
		NotController,
		/// Not a stash account.
		NotStash,
		/// Stash is already bonded.
		AlreadyBonded,
		/// Controller is already paired.
		AlreadyPaired,
		/// Targets cannot be empty.
		EmptyTargets,
		/// Duplicate index.
		DuplicateIndex,
		/// Slash record index out of bounds.
		InvalidSlashIndex,
		/// Can not bond with value less than minimum balance.
		InsufficientValue,
		/// Can not schedule more unlock chunks.
		NoMoreChunks,
		/// Can not rebond without unlocking chunks.
		NoUnlockChunk,
		/// The submitted result is received out of the open window.
		PhragmenEarlySubmission,
		/// The submitted result is not as good as the one stored on chain.
		PhragmenWeakSubmission,
		/// The submitted result has unknown edges that are not among the presented winners.
		PhragmenBogusEdge,
		/// One of the submitted winners is not an active candidate on chain.
		PhragmenBogusWinner,
		/// One of the submitted nominators is not an active nominator on chain.
		PhragmenBogusNominator,
		/// One of the submitted nominators has an edge to which they have not voted on chain.
		PhragmenBogusNomination,
		/// A self vote must only be originated from a validator to ONLY themselves.
		PhragmenBogusSelfVote,
		/// The claimed score does not match with the one computed from the data.
		PhragmenBogusScore,
		/// Error while building the assignment type from the compact.
		PhragmenBogusCompact,
		/// Incorrect number of winners were presented.
		PhragmenBogusWinnerCount,
		/// The snapshot data of the current window is missing.
		SnapshotUnavailable,
	}
}

decl_module! {
	pub struct Module<T: Trait> for enum Call where origin: T::Origin {
		/// Number of sessions per era.
		const SessionsPerEra: SessionIndex = T::SessionsPerEra::get();

		/// Number of eras that staked funds must remain bonded for.
		const BondingDuration: EraIndex = T::BondingDuration::get();

		type Error = Error<T>;

		fn deposit_event() = default;

		/// Does the following:
		///
		/// 1. potential storage migration
		/// 2. sets `ElectionStatus` to `Triggered(now)` where `now` is the block number at which
		///    the election window has opened. The offchain worker, if applicable, will execute at
		///    the end of the current block. `submit_election_solution` will accept solutions from
		///    this block until the end of the era.
		fn on_initialize(now: T::BlockNumber) {
			Self::ensure_storage_upgraded();
			if
				// if we don't have any ongoing offchain compute.
				Self::era_election_status() == ElectionStatus::Close &&
				// and an era is about to be changed.
				Self::is_current_session_final()
			{
				let next_session_change =
					T::NextSessionChange::estimate_next_session_change(now);
				if let Some(remaining) = next_session_change.checked_sub(&now) {
					if remaining <= T::ElectionLookahead::get() && !remaining.is_zero() {
						// create snapshot.
						if Self::create_stakers_snapshot() {
							// Set the flag to make sure we don't waste any compute here in the same era
							// after we have triggered the offline compute.
							<EraElectionStatus<T>>::put(
								ElectionStatus::<T::BlockNumber>::Open(now)
							);
							debug::native::info!(
								target: "staking",
								"Election window is Open({:?}). Snapshot created",
								now,
							);
						} else {
							debug::native::warn!(
								target: "staking",
								"Failed to create snapshot at {:?}. Election window will remain closed.",
								now,
							);
						}

					}
				}
			}
		}

		/// Check if the current block number is the one at which the election window has been set
		/// to open. If so, it runs the offchain worker code.
		fn offchain_worker(now: T::BlockNumber) {
			debug::RuntimeLogger::init();
			use offchain_election::{set_check_offchain_execution_status, compute_offchain_election};

			let window_open =
				Self::era_election_status() == ElectionStatus::<T::BlockNumber>::Open(now);

			if window_open {
				let offchain_status = set_check_offchain_execution_status::<T>(now);
				if let Err(why) = offchain_status {
					debug::native::warn!(
						target: "staking",
						"skipping offchain call in open election window due to [{}]",
						why,
					);
				} else {
					if let Err(e) = compute_offchain_election::<T>() {
						debug::native::warn!(
							target: "staking",
							"Error in phragmen offchain worker call: {:?}",
							e,
						);
					};
				}
			}
		}

		fn on_finalize() {
			// Set the start of the first era.
			if !<CurrentEraStart<T>>::exists() {
				<CurrentEraStart<T>>::put(T::Time::now());
			}
		}

		/// Submit a phragmen result to the chain. If the solution:
		///
		/// 1. is valid
		/// 2. has a better score than a potentially existing solution on chain
		///
		/// then, it will be put on chain.
		///
		/// A solution consists of two pieces of data:
		///
		/// 1. `winners`: a flat vector of all the winners of the round.
		/// 2. `assignments`: the compact version of an assignment vector that encodes the edge
		///    weights.
		///
		/// Both of which may be computed using the [`phragmen`], or any other algorithm.
		///
		/// Additionally, the submitter must provide:
		///
		/// - The score that they claim their solution has.
		///
		/// Both validators and nominators will be represented by indices in the solution. The
		/// indices should respect the corresponding types ([`ValidatorIndex`] and
		/// [`NominatorIndex`]). Moreover, they should be valid when used to index into
		/// [`SnapshotValidators`] and [`SnapshotNominators`]. Any invalid index will cause the
		/// solution to be rejected.
		///
		/// A solution is valid if:
		///
		/// 0. It is submitted when [`EraElectionStatus`] is `Open`.
		/// 1. Its claimed score is equal to the score computed on-chain.
		/// 2. Presents the correct number of winners.
		/// 3. All indexes must be value according to the snapshot vectors. All edge values must
		///    also be correct and should not overflow the granularity of the ratio type (i.e. 256
		///    or billion).
		/// 4. For each edge, all targets are actually nominated by the voter.
		/// 5. Has correct self-votes.
		///
		/// A solutions score is consisted of 3 parameters:
		///
		/// 1. `min { support.total }` for each support of a winner. This value should be maximized.
		/// 2. `sum { support.total }` for each support of a winner. This value should be minimized.
		/// 3. `sum { support.total^2 }` for each support of a winner. This value should be
		///    minimized (to ensure less variance)
		///
		/// # <weight>
		/// E: number of edges.
		/// m: size of winner committee.
		/// n: number of nominators.
		/// d: edge degree aka MAX_NOMINATIONS = 16
		///
		/// NOTE: given a solution which is reduced, we can enable a new check the ensure `|E| < n +
		/// m`.
		///
		/// major steps (all done in `check_and_replace_solution`):
		///
		/// TODO: update this one last time at the end.
		/// - 1 read. `PhragmenScore`. O(1).
		/// - `m` calls `Validators::contains_key()` for validator veracity.
		///
		/// - decode from compact and convert into assignments: O(E)
		/// - build_support_map: O(E)
		/// - evaluate_support: O(E)
		///
		/// - `n` reads from [`Bonded`], [`Ledger`] and [`Nominators`], and `n` calls to
		///   `Validators::contains_key()` to ensure nominator veracity.
		///
		/// - O(N * d) to ensure vote veracity.
		/// # </weight>
		#[weight = SimpleDispatchInfo::FixedNormal(10_000_000)]
		fn submit_election_solution(
			origin,
			winners: Vec<ValidatorIndex>,
			compact_assignments: CompactOf<T>,
			score: PhragmenScore,
		) {
			let _who = ensure_signed(origin)?;
			Self::check_and_replace_solution(
				winners,
				compact_assignments,
				ElectionCompute::Signed,
				score,
			)?
		}

		/// Unsigned version of `submit_election_solution`. Will only be accepted from those who are
		/// in the current validator set.
		// TODO: weight should be noted.
		fn submit_election_solution_unsigned(
			origin,
			winners: Vec<ValidatorIndex>,
			compact_assignments: CompactOf<T>,
			score: PhragmenScore,
			// already used and checked in ValidateUnsigned.
			_validator_index: u32,
			_signature: <T::KeyType as RuntimeAppPublic>::Signature,
		) {
			ensure_none(origin)?;
			Self::check_and_replace_solution(
				winners,
				compact_assignments,
				ElectionCompute::Authority,
				score,
			)?
		}

		/// Take the origin account as a stash and lock up `value` of its balance. `controller` will
		/// be the account that controls it.
		///
		/// `value` must be more than the `minimum_balance` specified by `T::Currency`.
		///
		/// The dispatch origin for this call must be _Signed_ by the stash account.
		///
		/// # <weight>
		/// - Independent of the arguments. Moderate complexity.
		/// - O(1).
		/// - Three extra DB entries.
		///
		/// NOTE: Two of the storage writes (`Self::bonded`, `Self::payee`) are _never_ cleaned
		/// unless the `origin` falls below _existential deposit_ and gets removed as dust.
		/// # </weight>
		#[weight = SimpleDispatchInfo::FixedNormal(500_000)]
		fn bond(origin,
			controller: <T::Lookup as StaticLookup>::Source,
			#[compact] value: BalanceOf<T>,
			payee: RewardDestination,
		) {
			let stash = ensure_signed(origin)?;

			if <Bonded<T>>::contains_key(&stash) {
				Err(Error::<T>::AlreadyBonded)?
			}

			let controller = T::Lookup::lookup(controller)?;

			if <Ledger<T>>::contains_key(&controller) {
				Err(Error::<T>::AlreadyPaired)?
			}

			// reject a bond which is considered to be _dust_.
			if value < T::Currency::minimum_balance() {
				Err(Error::<T>::InsufficientValue)?
			}

			// You're auto-bonded forever, here. We might improve this by only bonding when
			// you actually validate/nominate and remove once you unbond __everything__.
			<Bonded<T>>::insert(&stash, &controller);
			<Payee<T>>::insert(&stash, payee);

			let stash_balance = T::Currency::free_balance(&stash);
			let value = value.min(stash_balance);
			let item = StakingLedger { stash, total: value, active: value, unlocking: vec![] };
			Self::update_ledger(&controller, &item);
		}

		/// Add some extra amount that have appeared in the stash `free_balance` into the balance up
		/// for staking.
		///
		/// Use this if there are additional funds in your stash account that you wish to bond.
		/// Unlike [`bond`] or [`unbond`] this function does not impose any limitation on the amount
		/// that can be added.
		///
		/// The dispatch origin for this call must be _Signed_ by the stash, not the controller.
		///
		/// # <weight>
		/// - Independent of the arguments. Insignificant complexity.
		/// - O(1).
		/// - One DB entry.
		/// # </weight>
		#[weight = SimpleDispatchInfo::FixedNormal(500_000)]
		fn bond_extra(origin, #[compact] max_additional: BalanceOf<T>) {
			let stash = ensure_signed(origin)?;

			let controller = Self::bonded(&stash).ok_or(Error::<T>::NotStash)?;
			let mut ledger = Self::ledger(&controller).ok_or(Error::<T>::NotController)?;

			let stash_balance = T::Currency::free_balance(&stash);

			if let Some(extra) = stash_balance.checked_sub(&ledger.total) {
				let extra = extra.min(max_additional);
				ledger.total += extra;
				ledger.active += extra;
				Self::update_ledger(&controller, &ledger);
			}
		}

		/// Schedule a portion of the stash to be unlocked ready for transfer out after the bond
		/// period ends. If this leaves an amount actively bonded less than
		/// T::Currency::minimum_balance(), then it is increased to the full amount.
		///
		/// Once the unlock period is done, you can call `withdraw_unbonded` to actually move
		/// the funds out of management ready for transfer.
		///
		/// No more than a limited number of unlocking chunks (see `MAX_UNLOCKING_CHUNKS`)
		/// can co-exists at the same time. In that case, [`Call::withdraw_unbonded`] need
		/// to be called first to remove some of the chunks (if possible).
		///
		/// The dispatch origin for this call must be _Signed_ by the controller, not the stash.
		///
		/// See also [`Call::withdraw_unbonded`].
		///
		/// # <weight>
		/// - Independent of the arguments. Limited but potentially exploitable complexity.
		/// - Contains a limited number of reads.
		/// - Each call (requires the remainder of the bonded balance to be above `minimum_balance`)
		///   will cause a new entry to be inserted into a vector (`Ledger.unlocking`) kept in storage.
		///   The only way to clean the aforementioned storage item is also user-controlled via `withdraw_unbonded`.
		/// - One DB entry.
		/// </weight>
		#[weight = SimpleDispatchInfo::FixedNormal(400_000)]
		fn unbond(origin, #[compact] value: BalanceOf<T>) {
			let controller = ensure_signed(origin)?;
			let mut ledger = Self::ledger(&controller).ok_or(Error::<T>::NotController)?;
			ensure!(
				ledger.unlocking.len() < MAX_UNLOCKING_CHUNKS,
				Error::<T>::NoMoreChunks,
			);

			let mut value = value.min(ledger.active);

			if !value.is_zero() {
				ledger.active -= value;

				// Avoid there being a dust balance left in the staking system.
				if ledger.active < T::Currency::minimum_balance() {
					value += ledger.active;
					ledger.active = Zero::zero();
				}

				let era = Self::current_era() + T::BondingDuration::get();
				ledger.unlocking.push(UnlockChunk { value, era });
				Self::update_ledger(&controller, &ledger);
			}
		}

		/// Remove any unlocked chunks from the `unlocking` queue from our management.
		///
		/// This essentially frees up that balance to be used by the stash account to do
		/// whatever it wants.
		///
		/// The dispatch origin for this call must be _Signed_ by the controller, not the stash.
		///
		/// See also [`Call::unbond`].
		///
		/// # <weight>
		/// - Could be dependent on the `origin` argument and how much `unlocking` chunks exist.
		///  It implies `consolidate_unlocked` which loops over `Ledger.unlocking`, which is
		///  indirectly user-controlled. See [`unbond`] for more detail.
		/// - Contains a limited number of reads, yet the size of which could be large based on `ledger`.
		/// - Writes are limited to the `origin` account key.
		/// # </weight>
		#[weight = SimpleDispatchInfo::FixedNormal(400_000)]
		fn withdraw_unbonded(origin) {
			let controller = ensure_signed(origin)?;
			let ledger = Self::ledger(&controller).ok_or(Error::<T>::NotController)?;
			let ledger = ledger.consolidate_unlocked(Self::current_era());

			if ledger.unlocking.is_empty() && ledger.active.is_zero() {
				// This account must have called `unbond()` with some value that caused the active
				// portion to fall below existential deposit + will have no more unlocking chunks
				// left. We can now safely remove this.
				let stash = ledger.stash;
				// remove the lock.
				T::Currency::remove_lock(STAKING_ID, &stash);
				// remove all staking-related information.
				Self::kill_stash(&stash);
			} else {
				// This was the consequence of a partial unbond. just update the ledger and move on.
				Self::update_ledger(&controller, &ledger);
			}
		}

		/// Declare the desire to validate for the origin controller.
		///
		/// Effects will be felt at the beginning of the next era.
		///
		/// The dispatch origin for this call must be _Signed_ by the controller, not the stash.
		///
		/// # <weight>
		/// - Independent of the arguments. Insignificant complexity.
		/// - Contains a limited number of reads.
		/// - Writes are limited to the `origin` account key.
		/// # </weight>
		#[weight = SimpleDispatchInfo::FixedNormal(750_000)]
		fn validate(origin, prefs: ValidatorPrefs) {
			Self::ensure_storage_upgraded();

			let controller = ensure_signed(origin)?;
			let ledger = Self::ledger(&controller).ok_or(Error::<T>::NotController)?;
			let stash = &ledger.stash;
			<Nominators<T>>::remove(stash);
			<Validators<T>>::insert(stash, prefs);
		}

		/// Declare the desire to nominate `targets` for the origin controller.
		///
		/// Effects will be felt at the beginning of the next era.
		///
		/// The dispatch origin for this call must be _Signed_ by the controller, not the stash.
		///
		/// # <weight>
		/// - The transaction's complexity is proportional to the size of `targets`,
		/// which is capped at `MAX_NOMINATIONS`.
		/// - Both the reads and writes follow a similar pattern.
		/// # </weight>
		#[weight = SimpleDispatchInfo::FixedNormal(750_000)]
		fn nominate(origin, targets: Vec<<T::Lookup as StaticLookup>::Source>) {
			Self::ensure_storage_upgraded();

			let controller = ensure_signed(origin)?;
			let ledger = Self::ledger(&controller).ok_or(Error::<T>::NotController)?;
			let stash = &ledger.stash;
			ensure!(!targets.is_empty(), Error::<T>::EmptyTargets);
			let targets = targets.into_iter()
				.take(MAX_NOMINATIONS)
				.map(|t| T::Lookup::lookup(t))
				.collect::<result::Result<Vec<T::AccountId>, _>>()?;

			let nominations = Nominations {
				targets,
				submitted_in: Self::current_era(),
				suppressed: false,
			};

			<Validators<T>>::remove(stash);
			<Nominators<T>>::insert(stash, &nominations);
		}

		/// Declare no desire to either validate or nominate.
		///
		/// Effects will be felt at the beginning of the next era.
		///
		/// The dispatch origin for this call must be _Signed_ by the controller, not the stash.
		///
		/// # <weight>
		/// - Independent of the arguments. Insignificant complexity.
		/// - Contains one read.
		/// - Writes are limited to the `origin` account key.
		/// # </weight>
		#[weight = SimpleDispatchInfo::FixedNormal(500_000)]
		fn chill(origin) {
			let controller = ensure_signed(origin)?;
			let ledger = Self::ledger(&controller).ok_or(Error::<T>::NotController)?;
			Self::chill_stash(&ledger.stash);
		}

		/// (Re-)set the payment target for a controller.
		///
		/// Effects will be felt at the beginning of the next era.
		///
		/// The dispatch origin for this call must be _Signed_ by the controller, not the stash.
		///
		/// # <weight>
		/// - Independent of the arguments. Insignificant complexity.
		/// - Contains a limited number of reads.
		/// - Writes are limited to the `origin` account key.
		/// # </weight>
		#[weight = SimpleDispatchInfo::FixedNormal(500_000)]
		fn set_payee(origin, payee: RewardDestination) {
			let controller = ensure_signed(origin)?;
			let ledger = Self::ledger(&controller).ok_or(Error::<T>::NotController)?;
			let stash = &ledger.stash;
			<Payee<T>>::insert(stash, payee);
		}

		/// (Re-)set the controller of a stash.
		///
		/// Effects will be felt at the beginning of the next era.
		///
		/// The dispatch origin for this call must be _Signed_ by the stash, not the controller.
		///
		/// # <weight>
		/// - Independent of the arguments. Insignificant complexity.
		/// - Contains a limited number of reads.
		/// - Writes are limited to the `origin` account key.
		/// # </weight>
		#[weight = SimpleDispatchInfo::FixedNormal(750_000)]
		fn set_controller(origin, controller: <T::Lookup as StaticLookup>::Source) {
			let stash = ensure_signed(origin)?;
			let old_controller = Self::bonded(&stash).ok_or(Error::<T>::NotStash)?;
			let controller = T::Lookup::lookup(controller)?;
			if <Ledger<T>>::contains_key(&controller) {
				Err(Error::<T>::AlreadyPaired)?
			}
			if controller != old_controller {
				<Bonded<T>>::insert(&stash, &controller);
				if let Some(l) = <Ledger<T>>::take(&old_controller) {
					<Ledger<T>>::insert(&controller, l);
				}
			}
		}

		/// The ideal number of validators.
		#[weight = SimpleDispatchInfo::FixedNormal(5_000)]
		fn set_validator_count(origin, #[compact] new: u32) {
			ensure_root(origin)?;
			ValidatorCount::put(new);
		}

		// ----- Root calls.

		/// Force there to be no new eras indefinitely.
		///
		/// # <weight>
		/// - No arguments.
		/// # </weight>
		#[weight = SimpleDispatchInfo::FixedNormal(5_000)]
		fn force_no_eras(origin) {
			ensure_root(origin)?;
			ForceEra::put(Forcing::ForceNone);
		}

		/// Force there to be a new era at the end of the next session. After this, it will be
		/// reset to normal (non-forced) behaviour.
		///
		/// # <weight>
		/// - No arguments.
		/// # </weight>
		#[weight = SimpleDispatchInfo::FixedNormal(5_000)]
		fn force_new_era(origin) {
			ensure_root(origin)?;
			ForceEra::put(Forcing::ForceNew);
		}

		/// Set the validators who cannot be slashed (if any).
		#[weight = SimpleDispatchInfo::FixedNormal(5_000)]
		fn set_invulnerables(origin, validators: Vec<T::AccountId>) {
			ensure_root(origin)?;
			<Invulnerables<T>>::put(validators);
		}

		/// Force a current staker to become completely unstaked, immediately.
		#[weight = SimpleDispatchInfo::FixedNormal(10_000)]
		fn force_unstake(origin, stash: T::AccountId) {
			ensure_root(origin)?;

			// remove the lock.
			T::Currency::remove_lock(STAKING_ID, &stash);
			// remove all staking-related information.
			Self::kill_stash(&stash);
		}

		/// Force there to be a new era at the end of sessions indefinitely.
		///
		/// # <weight>
		/// - One storage write
		/// # </weight>
		#[weight = SimpleDispatchInfo::FixedNormal(5_000)]
		fn force_new_era_always(origin) {
			ensure_root(origin)?;
			ForceEra::put(Forcing::ForceAlways);
		}

		/// Cancel enactment of a deferred slash. Can be called by either the root origin or
		/// the `T::SlashCancelOrigin`.
		/// passing the era and indices of the slashes for that era to kill.
		///
		/// # <weight>
		/// - One storage write.
		/// # </weight>
		#[weight = SimpleDispatchInfo::FixedNormal(1_000_000)]
		fn cancel_deferred_slash(origin, era: EraIndex, slash_indices: Vec<u32>) {
			T::SlashCancelOrigin::try_origin(origin)
				.map(|_| ())
				.or_else(ensure_root)?;

			let mut slash_indices = slash_indices;
			slash_indices.sort_unstable();
			let mut unapplied = <Self as Store>::UnappliedSlashes::get(&era);

			for (removed, index) in slash_indices.into_iter().enumerate() {
				let index = index as usize;

				// if `index` is not duplicate, `removed` must be <= index.
				ensure!(removed <= index, Error::<T>::DuplicateIndex);

				// all prior removals were from before this index, since the
				// list is sorted.
				let index = index - removed;
				ensure!(index < unapplied.len(), Error::<T>::InvalidSlashIndex);

				unapplied.remove(index);
			}

			<Self as Store>::UnappliedSlashes::insert(&era, &unapplied);
		}

		/// Rebond a portion of the stash scheduled to be unlocked.
		///
		/// # <weight>
		/// - Time complexity: O(1). Bounded by `MAX_UNLOCKING_CHUNKS`.
		/// - Storage changes: Can't increase storage, only decrease it.
		/// # </weight>
		#[weight = SimpleDispatchInfo::FixedNormal(500_000)]
		fn rebond(origin, #[compact] value: BalanceOf<T>) {
			let controller = ensure_signed(origin)?;
			let ledger = Self::ledger(&controller).ok_or(Error::<T>::NotController)?;
			ensure!(
				ledger.unlocking.len() > 0,
				Error::<T>::NoUnlockChunk,
			);

			let ledger = ledger.rebond(value);

			Self::update_ledger(&controller, &ledger);
		}
	}
}

impl<T: Trait> Module<T> {
	// PUBLIC IMMUTABLES

	/// The total balance that can be slashed from a stash account as of right now.
	pub fn slashable_balance_of(stash: &T::AccountId) -> BalanceOf<T> {
		Self::bonded(stash).and_then(Self::ledger).map(|l| l.active).unwrap_or_default()
	}

	/// internal impl of [`slashable_balance_of`] that returns [`ExtendedBalance`].
	fn slashable_balance_of_extended(stash: &T::AccountId) -> ExtendedBalance {
		<T::CurrencyToVote as Convert<BalanceOf<T>, u64>>::convert(
			Self::slashable_balance_of(stash)
		) as ExtendedBalance
	}

	/// returns true if the end of the current session leads to an era change.
	fn is_current_session_final() -> bool {
		let current_index = T::SessionInterface::current_index();
		let era_length = current_index
			.checked_sub(Self::current_era_start_session_index())
			.unwrap_or(0);
		let session_per_era = T::SessionsPerEra::get()
			.checked_sub(One::one())
			.unwrap_or(0);
		era_length >= session_per_era
	}

	/// Dump the list list of validators and nominators into vectors and keep them on-chain.
	///
	/// This data is used to efficiently evaluate election results.
	fn create_stakers_snapshot() -> bool {
		let validators = <Validators<T>>::enumerate().map(|(v, _)| v).collect::<Vec<_>>();
		let mut nominators = <Nominators<T>>::enumerate().map(|(n, _)| n).collect::<Vec<_>>();

		// all validators nominate themselves;
		nominators.extend(validators.clone());

		let num_validators = validators.len() as u32;
		let num_nominators = nominators.len() as u32;
		if num_validators > MAX_VALIDATORS || num_nominators > MAX_NOMINATORS {
			debug::native::warn!(
				target: "staking",
				"Snapshot size too big [{} <> {}][{} <> {}].",
				num_validators,
				MAX_VALIDATORS,
				num_nominators,
				MAX_NOMINATORS,
			);
			false
		} else {
			<SnapshotValidators<T>>::put(validators);
			<SnapshotNominators<T>>::put(nominators);
			true
		}

	}

	/// Clears both snapshots of stakers.
	fn kill_stakers_snapshot() {
		<SnapshotValidators<T>>::kill();
		<SnapshotNominators<T>>::kill();
	}

	// MUTABLES (DANGEROUS)

	/// Update the ledger for a controller. This will also update the stash lock. The lock will
	/// will lock the entire funds except paying for further transactions.
	fn update_ledger(
		controller: &T::AccountId,
		ledger: &StakingLedger<T::AccountId, BalanceOf<T>>
	) {
		T::Currency::set_lock(
			STAKING_ID,
			&ledger.stash,
			ledger.total,
			WithdrawReasons::all(),
		);
		<Ledger<T>>::insert(controller, ledger);
	}

	/// Chill a stash account.
	fn chill_stash(stash: &T::AccountId) {
		<Validators<T>>::remove(stash);
		<Nominators<T>>::remove(stash);
	}

	/// Ensures storage is upgraded to most recent necessary state.
	///
	/// Right now it's a no-op as all networks that are supported by Substrate Frame Core are
	/// running with the latest staking storage scheme.
	fn ensure_storage_upgraded() {}

	/// Actually make a payment to a staker. This uses the currency's reward function
	/// to pay the right payee for the given staker account.
	fn make_payout(stash: &T::AccountId, amount: BalanceOf<T>) -> Option<PositiveImbalanceOf<T>> {
		let dest = Self::payee(stash);
		match dest {
			RewardDestination::Controller => Self::bonded(stash)
				.and_then(|controller|
					T::Currency::deposit_into_existing(&controller, amount).ok()
				),
			RewardDestination::Stash =>
				T::Currency::deposit_into_existing(stash, amount).ok(),
			RewardDestination::Staked => Self::bonded(stash)
				.and_then(|c| Self::ledger(&c).map(|l| (c, l)))
				.and_then(|(controller, mut l)| {
					l.active += amount;
					l.total += amount;
					let r = T::Currency::deposit_into_existing(stash, amount).ok();
					Self::update_ledger(&controller, &l);
					r
				}),
		}
	}

	/// Reward a given validator by a specific amount. Add the reward to the validator's, and its
	/// nominators' balance, pro-rata based on their exposure, after having removed the validator's
	/// pre-payout cut.
	fn reward_validator(stash: &T::AccountId, reward: BalanceOf<T>) -> PositiveImbalanceOf<T> {
		let off_the_table = Self::validators(stash).commission * reward;
		let reward = reward.saturating_sub(off_the_table);
		let mut imbalance = <PositiveImbalanceOf<T>>::zero();
		let validator_cut = if reward.is_zero() {
			Zero::zero()
		} else {
			let exposure = Self::stakers(stash);
			let total = exposure.total.max(One::one());

			for i in &exposure.others {
				let per_u64 = Perbill::from_rational_approximation(i.value, total);
				imbalance.maybe_subsume(Self::make_payout(&i.who, per_u64 * reward));
			}

			let per_u64 = Perbill::from_rational_approximation(exposure.own, total);
			per_u64 * reward
		};

		imbalance.maybe_subsume(Self::make_payout(stash, validator_cut + off_the_table));

		imbalance
	}

	/// Session has just ended. Provide the validator set for the next session if it's an era-end.
	fn new_session(session_index: SessionIndex) -> Option<Vec<T::AccountId>> {
		let era_length = session_index
			.checked_sub(Self::current_era_start_session_index())
			.unwrap_or(0);
		match ForceEra::get() {
			Forcing::ForceNew => ForceEra::kill(),
			Forcing::ForceAlways => (),
			Forcing::NotForcing if era_length >= T::SessionsPerEra::get() => (),
			_ => return None,
		}

		Self::new_era(session_index)
	}

	/// Initialise the first session (and consequently the first era)
	fn initial_session() -> Option<Vec<T::AccountId>> {
		// note: `CurrentEraStart` is set in `on_finalize` of the first block because now is not
		// available yet.
		CurrentEraStartSessionIndex::put(0);
		BondedEras::mutate(|bonded| bonded.push((0, 0)));
		Self::select_and_update_validators()
	}

	/// Checks a given solution and if correct and improved, writes it on chain as the queued result
	/// of the next round. This may be called by both a signed and an unsigned transaction.
	fn check_and_replace_solution(
		winners: Vec<ValidatorIndex>,
		compact_assignments: CompactOf<T>,
		compute: ElectionCompute,
		claimed_score: PhragmenScore,
	) -> Result<(), Error<T>> {
		// discard early solutions
		match Self::era_election_status() {
			ElectionStatus::Close => Err(Error::<T>::PhragmenEarlySubmission)?,
			ElectionStatus::Open(_) => { /* Open and no solutions received. Allowed. */ },
		}

		// assume the given score is valid. Is it better than what we have on-chain, if we have any?
		if let Some(queued_score) = Self::queued_score() {
			ensure!(
				is_score_better(queued_score, claimed_score),
				Error::<T>::PhragmenWeakSubmission,
			)
		}

		// Check that the number of presented winners is sane. Most often we have more candidates
		// that we need. Then it should be Self::validator_count(). Else it should be all the
		// candidates.
		let snapshot_length = <SnapshotValidators<T>>::decode_len()
			.map_err(|_| Error::<T>::SnapshotUnavailable)?;
		let desired_winners = Self::validator_count().min(snapshot_length as u32);
		ensure!(winners.len() as u32 == desired_winners, Error::<T>::PhragmenBogusWinnerCount);

		// decode snapshot validators.
		let snapshot_validators = Self::snapshot_validators()
			.ok_or(Error::<T>::SnapshotUnavailable)?;

		// check if all winners were legit; this is rather cheap. Replace with accountId.
		let winners = winners.into_iter().map(|widx| {
			snapshot_validators.get(widx as usize).cloned().ok_or(Error::<T>::PhragmenBogusWinner)
		}).collect::<Result<Vec<T::AccountId>, Error<T>>>()?;

		// decode the rest of the snapshot.
		let snapshot_nominators = <Module<T>>::snapshot_nominators()
			.ok_or(Error::<T>::SnapshotUnavailable)?;

		// helpers
		let nominator_at = |i: NominatorIndex| -> Option<T::AccountId> {
			// NOTE: we assume both `ValidatorIndex` and `NominatorIndex` are smaller than usize.
			snapshot_nominators.get(i as usize).cloned()
		};
		let validator_at = |i: ValidatorIndex| -> Option<T::AccountId> {
			// NOTE: we assume both `ValidatorIndex` and `NominatorIndex` are smaller than usize.
			snapshot_validators.get(i as usize).cloned()
		};

		// un-compact.
		let assignments = compact_assignments.into_assignment(
			nominator_at,
			validator_at,
		).map_err(|e| {
			debug::native::warn!(
				target: "staking",
				"un-compacting solution failed due to {:?}",
				e,
			);
			Error::<T>::PhragmenBogusCompact
		})?;

		// check all nominators actually including the claimed vote. Also check correct self votes.
		// Note that we assume all validators and nominators in `assignments` are properly bonded,
		// because they are coming from the snapshot via a given index.
		for Assignment { who, distribution } in assignments.iter() {
			let is_validator = <Validators<T>>::contains_key(&who);
			let maybe_nomination = Self::nominators(&who);

			if !(maybe_nomination.is_some() ^ is_validator) {
				// all of the indices must map to either a validator or a nominator. If this is ever
				// not the case, then the locking system of staking is most likely faulty, or we
				// have bigger problems.
				debug::native::error!(
					target: "staking",
					"detected an error in the staking locking and snapshot."
				);
				// abort.
				return Err(Error::<T>::PhragmenBogusNominator);
			}

			if !is_validator {
				// a normal vote
				let nomination = maybe_nomination.expect(
					"exactly one of maybe_validator and maybe_nomination is true. \
					is_validator is false; maybe_nomination is some; qed"
				);
				// NOTE: we don't really have to check here if the sum of all edges are the
				// nominator budged. By definition, compact -> staked ensures this.
				ensure!(
					distribution.into_iter().all(|(t, _)| {
						nomination.targets.iter().find(|&tt| tt == t).is_some()
					}),
					Error::<T>::PhragmenBogusNomination,
				);
			} else {
				// a self vote
				ensure!(distribution.len() == 1, Error::<T>::PhragmenBogusSelfVote);
				ensure!(distribution[0].0 == *who, Error::<T>::PhragmenBogusSelfVote);
				// defensive only. A compact assignment of length one does NOT encode the weight and
				// it is always created to be 100%.
				ensure!(
					distribution[0].1 == OffchainAccuracy::one(),
					Error::<T>::PhragmenBogusSelfVote,
				);
			}
		}

		// convert into staked assignments.
		let staked_assignments = sp_phragmen::assignment_ratio_to_staked(
			assignments,
			Self::slashable_balance_of_extended,
		);

		// build the support map thereof in order to evaluate.
		// OPTIMIZATION: loop to create the staked assignments but it would bloat the code. Okay for
		// now as it does not add to the complexity order.
		let (supports, num_error) = build_support_map::<T::AccountId>(
			&winners,
			&staked_assignments,
		);
		// This technically checks that all targets in all nominators were among the winners.
		ensure!(num_error == 0, Error::<T>::PhragmenBogusEdge);

		// Check if the score is the same as the claimed one.
		let submitted_score = evaluate_support(&supports);
		ensure!(submitted_score == claimed_score, Error::<T>::PhragmenBogusScore);

		// At last, alles Ok. Exposures and store the result.
		let to_balance = |e: ExtendedBalance|
			<T::CurrencyToVote as Convert<ExtendedBalance, BalanceOf<T>>>::convert(e);
		let mut slot_stake: BalanceOf<T> = Bounded::max_value();

		let exposures = supports.into_iter().map(|(validator, support)| {
			let mut others = Vec::new();
			let mut own: BalanceOf<T> = Zero::zero();
			let mut total: BalanceOf<T> = Zero::zero();
			support.voters
				.into_iter()
				.map(|(target, weight)| (target, to_balance(weight)))
				.for_each(|(nominator, stake)| {
					if nominator == validator {
						own = own.saturating_add(stake);
					} else {
						others.push(IndividualExposure { who: nominator, value: stake });
					}
					total = total.saturating_add(stake);
				});
			let exposure = Exposure { own, others, total };

			if exposure.total < slot_stake {
				slot_stake = exposure.total;
			}
			(validator, exposure)
		}).collect::<Vec<(T::AccountId, Exposure<_, _>)>>();

		debug::native::info!(
			target: "staking",
			"A better solution has been validated and stored on chain.",
		);

		<QueuedElected<T>>::put(ElectionResult {
			elected_stashes: winners,
			compute,
			exposures,
			slot_stake,
		});
		QueuedScore::put(submitted_score);

		Ok(())
	}

	/// The era has changed - enact new staking set.
	///
	/// NOTE: This always happens immediately before a session change to ensure that new validators
	/// get a chance to set their session keys.
	fn new_era(start_session_index: SessionIndex) -> Option<Vec<T::AccountId>> {
		// Payout
		let points = CurrentEraPointsEarned::take();
		let now = T::Time::now();
		let previous_era_start = <CurrentEraStart<T>>::mutate(|v| {
			sp_std::mem::replace(v, now)
		});
		let era_duration = now - previous_era_start;
		if !era_duration.is_zero() {
			let validators = Self::current_elected();

			let validator_len: BalanceOf<T> = (validators.len() as u32).into();
			let total_rewarded_stake = Self::slot_stake() * validator_len;

			let (total_payout, max_payout) = inflation::compute_total_payout(
				&T::RewardCurve::get(),
				total_rewarded_stake.clone(),
				T::Currency::total_issuance(),
				// Duration of era; more than u64::MAX is rewarded as u64::MAX.
				era_duration.saturated_into::<u64>(),
			);

			let mut total_imbalance = <PositiveImbalanceOf<T>>::zero();

			for (v, p) in validators.iter().zip(points.individual.into_iter()) {
				if p != 0 {
					let reward = Perbill::from_rational_approximation(p, points.total) * total_payout;
					total_imbalance.subsume(Self::reward_validator(v, reward));
				}
			}

			let total_payout = total_imbalance.peek();

			let rest = max_payout.saturating_sub(total_payout);
			Self::deposit_event(RawEvent::Reward(total_payout, rest));

			T::Reward::on_unbalanced(total_imbalance);
			T::RewardRemainder::on_unbalanced(T::Currency::issue(rest));
		}

		// Increment current era.
		let current_era = CurrentEra::mutate(|s| { *s += 1; *s });

		CurrentEraStartSessionIndex::mutate(|v| {
			*v = start_session_index;
		});
		let bonding_duration = T::BondingDuration::get();

		BondedEras::mutate(|bonded| {
			bonded.push((current_era, start_session_index));

			if current_era > bonding_duration {
				let first_kept = current_era - bonding_duration;

				// prune out everything that's from before the first-kept index.
				let n_to_prune = bonded.iter()
					.take_while(|&&(era_idx, _)| era_idx < first_kept)
					.count();

				// kill slashing metadata.
				for (pruned_era, _) in bonded.drain(..n_to_prune) {
					slashing::clear_era_metadata::<T>(pruned_era);
				}

				if let Some(&(_, first_session)) = bonded.first() {
					T::SessionInterface::prune_historical_up_to(first_session);
				}
			}
		});

		// Reassign all Stakers.
		let maybe_new_validators = Self::select_and_update_validators();
		Self::apply_unapplied_slashes(current_era);

		maybe_new_validators
	}

	/// Apply previously-unapplied slashes on the beginning of a new era, after a delay.
	fn apply_unapplied_slashes(current_era: EraIndex) {
		let slash_defer_duration = T::SlashDeferDuration::get();
		<Self as Store>::EarliestUnappliedSlash::mutate(|earliest| if let Some(ref mut earliest) = earliest {
			let keep_from = current_era.saturating_sub(slash_defer_duration);
			for era in (*earliest)..keep_from {
				let era_slashes = <Self as Store>::UnappliedSlashes::take(&era);
				for slash in era_slashes {
					slashing::apply_slash::<T>(slash);
				}
			}

			*earliest = (*earliest).max(keep_from)
		})
	}

	/// Runs [`try_do_phragmen`] and updates the following storage items:
	/// - [`Stakers`]: with the new staker set.
	/// - [`SlotStake`]: with the new slot stake.
	/// - [`CurrentElected`]: with the new elected set.
	/// - [`EraElectionStatus`]: with `None`
	///
	/// Internally, [`QueuedElected`], snapshots and [`QueuedScore`] are also consumed.
	///
	/// If the election has been successful, It passes the new set upwards.
	///
	/// This should only be called at the end of an era.
	fn select_and_update_validators() -> Option<Vec<T::AccountId>> {
		if let Some(ElectionResult::<T::AccountId, BalanceOf<T>> {
			elected_stashes,
			exposures,
			slot_stake,
			compute,
		}) = Self::try_do_phragmen() {
			// We have chosen the new validator set. Submission is no longer allowed.
			<EraElectionStatus<T>>::put(ElectionStatus::Close);

			// kill the snapshots.
			Self::kill_stakers_snapshot();

			// Clear Stakers.
			for v in Self::current_elected().iter() {
				<Stakers<T>>::remove(v);
			}

			// Populate Stakers and write slot stake.
			exposures.into_iter().for_each(|(s, e)| {
				<Stakers<T>>::insert(s, e);
			});

			// Update slot stake.
			<SlotStake<T>>::put(&slot_stake);

			// Update current elected.
			<CurrentElected<T>>::put(&elected_stashes);

			// emit event
			Self::deposit_event(RawEvent::StakingElection(compute));

			debug::native::info!(
				target: "staking",
				"new validator set of size {:?} has been elected via {:?}",
				elected_stashes.len(),
				compute,
			);

			Some(elected_stashes)
		} else {
			None
		}
	}

	/// Select a new validator set from the assembled stakers and their role preferences. It tries
	/// first to peek into [`QueuedElected`]. Otherwise, it runs a new phragmen.
	///
	/// If [`QueuedElected`] and [`QueuedScore`] exists, they are both removed. No further storage
	/// is updated.
	fn try_do_phragmen() -> Option<ElectionResult<T::AccountId, BalanceOf<T>>> {
		// a phragmen result from either a stored submission or locally executed one.
		let next_result = <QueuedElected<T>>::take().or_else(||
			Self::do_phragmen_with_post_processing::<ChainAccuracy>(ElectionCompute::OnChain)
		);

		// either way, kill this
		QueuedScore::kill();

		next_result
	}

	/// Execute phragmen and return the new results. The edge weights are processed into  support
	/// values.
	///
	/// No storage item is updated.
<<<<<<< HEAD
	fn do_phragmen_with_post_processing<Accuracy: PerThing>(
		compute: ElectionCompute,
	) -> Option<ElectionResult<T::AccountId, BalanceOf<T>>>
	where
		ExtendedBalance: From<<Accuracy as PerThing>::Inner>,
		Accuracy: sp_std::ops::Mul<ExtendedBalance, Output=ExtendedBalance>,
=======
	fn do_phragmen_with_post_processing<
		Accuracy: PerThing,
	>(
		compute: ElectionCompute,
	) -> Option<ElectionResult<T::AccountId, BalanceOf<T>>>
		where
			Accuracy: sp_std::ops::Mul<ExtendedBalance, Output=ExtendedBalance>,
			ExtendedBalance: From<<Accuracy as PerThing>::Inner>,
>>>>>>> 2f75ea7f
	{
		if let Some(phragmen_result) = Self::do_phragmen::<Accuracy>() {
			let elected_stashes = phragmen_result.winners.iter()
				.map(|(s, _)| s.clone())
				.collect::<Vec<T::AccountId>>();
			let assignments = phragmen_result.assignments;

			let staked_assignments = sp_phragmen::assignment_ratio_to_staked(
				assignments,
				Self::slashable_balance_of_extended,
			);

			let (supports, _) = build_support_map::<T::AccountId>(
				&elected_stashes,
				&staked_assignments,
			);

			let to_balance = |e: ExtendedBalance|
				<T::CurrencyToVote as Convert<ExtendedBalance, BalanceOf<T>>>::convert(e);

			// collect exposures and slot stake.
			let mut slot_stake = BalanceOf::<T>::max_value();
			let exposures = supports.into_iter().map(|(validator, support)| {
				// build `struct exposure` from `support`
				let mut others = Vec::new();
				let mut own: BalanceOf<T> = Zero::zero();
				let mut total: BalanceOf<T> = Zero::zero();
				support.voters
					.into_iter()
					.map(|(nominator, weight)| (nominator, to_balance(weight)))
					.for_each(|(nominator, stake)| {
						if nominator == validator {
							own = own.saturating_add(stake);
						} else {
							others.push(IndividualExposure { who: nominator, value: stake });
						}
						total = total.saturating_add(stake);
					});
				let exposure = Exposure {
					own,
					others,
					// This might reasonably saturate and we cannot do much about it. The sum of
					// someone's stake might exceed the balance type if they have the maximum amount
					// of balance and receive some support. This is super unlikely to happen, yet we
					// simulate it in some tests.
					total,
				};

				if exposure.total < slot_stake {
					slot_stake = exposure.total;
				}
				(validator, exposure)
			}).collect::<Vec<(T::AccountId, Exposure<_, _>)>>();

			// In order to keep the property required by `n_session_ending` that we must return the
			// new validator set even if it's the same as the old, as long as any underlying
			// economic conditions have changed, we don't attempt to do any optimization where we
			// compare against the prior set.
			Some(ElectionResult::<T::AccountId, BalanceOf<T>> {
				elected_stashes,
				slot_stake,
				exposures,
				compute,
			})
		} else {
			// There were not enough candidates for even our minimal level of functionality. This is
			// bad. We should probably disable all functionality except for block production and let
			// the chain keep producing blocks until we can decide on a sufficiently substantial
			// set. TODO: #2494
			None
		}
	}

	/// Execute phragmen and return the new results. No post-processing is applied and the raw edge
	/// weights are returned.
	///
	/// Self votes are added and nominations before the most recent slashing span are reaped.
	///
	/// No storage item is updated.
	fn do_phragmen<Accuracy: PerThing>() -> Option<PhragmenResult<T::AccountId, Accuracy>> {
		let mut all_nominators: Vec<(T::AccountId, Vec<T::AccountId>)> = Vec::new();
		let all_validator_candidates_iter = <Validators<T>>::enumerate();
		let all_validators = all_validator_candidates_iter.map(|(who, _pref)| {
			// append self vote
			let self_vote = (who.clone(), vec![who.clone()]);
			all_nominators.push(self_vote);

			who
		}).collect::<Vec<T::AccountId>>();

		let nominator_votes = <Nominators<T>>::enumerate().map(|(nominator, nominations)| {
			let Nominations { submitted_in, mut targets, suppressed: _ } = nominations;

			// Filter out nomination targets which were nominated before the most recent
			// slashing span.
			targets.retain(|stash| {
				<Self as Store>::SlashingSpans::get(&stash).map_or(
					true,
					|spans| submitted_in >= spans.last_nonzero_slash(),
				)
			});

			(nominator, targets)
		});
		all_nominators.extend(nominator_votes);

		elect::<_, _, _, T::CurrencyToVote, Accuracy>(
			Self::validator_count() as usize,
			Self::minimum_validator_count().max(1) as usize,
			all_validators,
			all_nominators,
			Self::slashable_balance_of,
		)
	}

	/// Remove all associated data of a stash account from the staking system.
	///
	/// Assumes storage is upgraded before calling.
	///
	/// This is called :
	/// - Immediately when an account's balance falls below existential deposit.
	/// - after a `withdraw_unbond()` call that frees all of a stash's bonded balance.
	fn kill_stash(stash: &T::AccountId) {
		if let Some(controller) = <Bonded<T>>::take(stash) {
			<Ledger<T>>::remove(&controller);
		}
		<Payee<T>>::remove(stash);
		<Validators<T>>::remove(stash);
		<Nominators<T>>::remove(stash);

		slashing::clear_stash_metadata::<T>(stash);
	}

	/// Add reward points to validators using their stash account ID.
	///
	/// Validators are keyed by stash account ID and must be in the current elected set.
	///
	/// For each element in the iterator the given number of points in u32 is added to the
	/// validator, thus duplicates are handled.
	///
	/// At the end of the era each the total payout will be distributed among validator
	/// relatively to their points.
	///
	/// COMPLEXITY: Complexity is `number_of_validator_to_reward x current_elected_len`.
	/// If you need to reward lots of validator consider using `reward_by_indices`.
	pub fn reward_by_ids(validators_points: impl IntoIterator<Item = (T::AccountId, u32)>) {
		CurrentEraPointsEarned::mutate(|rewards| {
			let current_elected = <Module<T>>::current_elected();
			for (validator, points) in validators_points.into_iter() {
				if let Some(index) = current_elected.iter()
					.position(|elected| *elected == validator)
				{
					rewards.add_points_to_index(index as u32, points);
				}
			}
		});
	}

	/// Add reward points to validators using their validator index.
	///
	/// For each element in the iterator the given number of points in u32 is added to the
	/// validator, thus duplicates are handled.
	pub fn reward_by_indices(validators_points: impl IntoIterator<Item = (u32, u32)>) {
		let current_elected_len = <Module<T>>::current_elected().len() as u32;

		CurrentEraPointsEarned::mutate(|rewards| {
			for (validator_index, points) in validators_points.into_iter() {
				if validator_index < current_elected_len {
					rewards.add_points_to_index(validator_index, points);
				}
			}
		});
	}

	/// Ensures that at the end of the current session there will be a new era.
	fn ensure_new_era() {
		match ForceEra::get() {
			Forcing::ForceAlways | Forcing::ForceNew => (),
			_ => ForceEra::put(Forcing::ForceNew),
		}
	}
}

impl<T: Trait> pallet_session::SessionManager<T::AccountId> for Module<T> {
	fn new_session(new_index: SessionIndex) -> Option<Vec<T::AccountId>> {
		Self::ensure_storage_upgraded();
		if new_index == 0 {
			return Self::initial_session();
		}
		Self::new_session(new_index - 1)
	}
	fn end_session(_end_index: SessionIndex) {}
}

impl<T: Trait> historical::SessionManager<T::AccountId, Exposure<T::AccountId, BalanceOf<T>>> for Module<T> {
	fn new_session(new_index: SessionIndex)
		-> Option<Vec<(T::AccountId, Exposure<T::AccountId, BalanceOf<T>>)>>
	{
		<Self as pallet_session::SessionManager<_>>::new_session(new_index).map(|validators| {
			validators.into_iter().map(|v| {
				let exposure = <Stakers<T>>::get(&v);
				(v, exposure)
			}).collect()
		})
	}
	fn end_session(end_index: SessionIndex) {
		<Self as pallet_session::SessionManager<_>>::end_session(end_index)
	}
}

impl<T: Trait> OnReapAccount<T::AccountId> for Module<T> {
	fn on_reap_account(stash: &T::AccountId) {
		Self::ensure_storage_upgraded();
		Self::kill_stash(stash);
	}
}

/// Add reward points to block authors:
/// * 20 points to the block producer for producing a (non-uncle) block in the relay chain,
/// * 2 points to the block producer for each reference to a previously unreferenced uncle, and
/// * 1 point to the producer of each referenced uncle block.
impl<T: Trait + pallet_authorship::Trait> pallet_authorship::EventHandler<T::AccountId, T::BlockNumber> for Module<T> {
	fn note_author(author: T::AccountId) {
		Self::reward_by_ids(vec![(author, 20)]);
	}
	fn note_uncle(author: T::AccountId, _age: T::BlockNumber) {
		Self::reward_by_ids(vec![
			(<pallet_authorship::Module<T>>::author(), 2),
			(author, 1)
		])
	}
}

/// A `Convert` implementation that finds the stash of the given controller account,
/// if any.
pub struct StashOf<T>(sp_std::marker::PhantomData<T>);

impl<T: Trait> Convert<T::AccountId, Option<T::AccountId>> for StashOf<T> {
	fn convert(controller: T::AccountId) -> Option<T::AccountId> {
		<Module<T>>::ledger(&controller).map(|l| l.stash)
	}
}

/// A typed conversion from stash account ID to the current exposure of nominators
/// on that account.
pub struct ExposureOf<T>(sp_std::marker::PhantomData<T>);

impl<T: Trait> Convert<T::AccountId, Option<Exposure<T::AccountId, BalanceOf<T>>>>
	for ExposureOf<T>
{
	fn convert(validator: T::AccountId) -> Option<Exposure<T::AccountId, BalanceOf<T>>> {
		Some(<Module<T>>::stakers(&validator))
	}
}

/// This is intended to be used with `FilterHistoricalOffences`.
impl <T: Trait> OnOffenceHandler<T::AccountId, pallet_session::historical::IdentificationTuple<T>> for Module<T> where
	T: pallet_session::Trait<ValidatorId = <T as frame_system::Trait>::AccountId>,
	T: pallet_session::historical::Trait<
		FullIdentification = Exposure<<T as frame_system::Trait>::AccountId, BalanceOf<T>>,
		FullIdentificationOf = ExposureOf<T>,
	>,
	T::SessionHandler: pallet_session::SessionHandler<<T as frame_system::Trait>::AccountId>,
	T::SessionManager: pallet_session::SessionManager<<T as frame_system::Trait>::AccountId>,
	T::ValidatorIdOf: Convert<<T as frame_system::Trait>::AccountId, Option<<T as frame_system::Trait>::AccountId>>
{
	fn on_offence(
		offenders: &[OffenceDetails<T::AccountId, pallet_session::historical::IdentificationTuple<T>>],
		slash_fraction: &[Perbill],
		slash_session: SessionIndex,
	) {
		<Module<T>>::ensure_storage_upgraded();

		let reward_proportion = SlashRewardFraction::get();

		let era_now = Self::current_era();
		let window_start = era_now.saturating_sub(T::BondingDuration::get());
		let current_era_start_session = CurrentEraStartSessionIndex::get();

		// fast path for current-era report - most likely.
		let slash_era = if slash_session >= current_era_start_session {
			era_now
		} else {
			let eras = BondedEras::get();

			// reverse because it's more likely to find reports from recent eras.
			match eras.iter().rev().filter(|&&(_, ref sesh)| sesh <= &slash_session).next() {
				None => return, // before bonding period. defensive - should be filtered out.
				Some(&(ref slash_era, _)) => *slash_era,
			}
		};

		<Self as Store>::EarliestUnappliedSlash::mutate(|earliest| {
			if earliest.is_none() {
				*earliest = Some(era_now)
			}
		});

		let slash_defer_duration = T::SlashDeferDuration::get();

		for (details, slash_fraction) in offenders.iter().zip(slash_fraction) {
			let stash = &details.offender.0;
			let exposure = &details.offender.1;

			// Skip if the validator is invulnerable.
			if Self::invulnerables().contains(stash) {
				continue
			}

			let unapplied = slashing::compute_slash::<T>(slashing::SlashParams {
				stash,
				slash: *slash_fraction,
				exposure,
				slash_era,
				window_start,
				now: era_now,
				reward_proportion,
			});

			if let Some(mut unapplied) = unapplied {
				unapplied.reporters = details.reporters.clone();
				if slash_defer_duration == 0 {
					// apply right away.
					slashing::apply_slash::<T>(unapplied);
				} else {
					// defer to end of some `slash_defer_duration` from now.
					<Self as Store>::UnappliedSlashes::mutate(
						era_now,
						move |for_later| for_later.push(unapplied),
					);
				}
			}
		}
	}
}

/// Filter historical offences out and only allow those from the bonding period.
pub struct FilterHistoricalOffences<T, R> {
	_inner: sp_std::marker::PhantomData<(T, R)>,
}

impl<T, Reporter, Offender, R, O> ReportOffence<Reporter, Offender, O>
	for FilterHistoricalOffences<Module<T>, R> where
	T: Trait,
	R: ReportOffence<Reporter, Offender, O>,
	O: Offence<Offender>,
{
	fn report_offence(reporters: Vec<Reporter>, offence: O) {
		<Module<T>>::ensure_storage_upgraded();

		// disallow any slashing from before the current bonding period.
		let offence_session = offence.session_index();
		let bonded_eras = BondedEras::get();

		if bonded_eras.first().filter(|(_, start)| offence_session >= *start).is_some() {
			R::report_offence(reporters, offence)
		} else {
			<Module<T>>::deposit_event(
				RawEvent::OldSlashingReportDiscarded(offence_session)
			)
		}
	}
}

impl<T: Trait> sp_runtime::BoundToRuntimeAppPublic for Module<T> {
	type Public = T::KeyType;
}

impl<T: Trait> pallet_session::OneSessionHandler<T::AccountId> for Module<T> {
	type Key = T::KeyType;

	fn on_genesis_session<'a, I: 'a>(validators: I)
		where I: Iterator<Item=(&'a T::AccountId, T::KeyType)>
	{
		assert!(Self::keys().is_empty(), "Keys are already initialized!");
		<Keys<T>>::put(validators.map(|x| x.1).collect::<Vec<_>>());
	}

	fn on_new_session<'a, I: 'a>(_changed: bool, validators: I, _queued_validators: I)
		where I: Iterator<Item=(&'a T::AccountId, T::KeyType)>
	{
		// Update they keys
		<Keys<T>>::put(validators.map(|x| x.1).collect::<Vec<_>>());
	}

	fn on_before_session_ending() {}

	fn on_disabled(_i: usize) {}
}


/// Disallows any transactions that change the election result to be submitted after the election
/// window is open.
#[derive(Encode, Decode, Clone, Eq, PartialEq)]
pub struct LockStakingStatus<T>(sp_std::marker::PhantomData<T>);

impl<T: Trait + Send + Sync> sp_std::fmt::Debug for LockStakingStatus<T> {
	#[cfg(feature = "std")]
	fn fmt(&self, f: &mut sp_std::fmt::Formatter) -> sp_std::fmt::Result {
		write!(f, "LockStakingStatus<{:?}>", self.0)
	}
	#[cfg(not(feature = "std"))]
	fn fmt(&self, _: &mut sp_std::fmt::Formatter) -> sp_std::fmt::Result {
		Ok(())
	}
}

impl<T> LockStakingStatus<T> {
	/// Create new `LockStakingStatus`.
	pub fn new() -> Self {
		Self(sp_std::marker::PhantomData)
	}
}

impl<T> Default for LockStakingStatus<T> {
	fn default() -> Self {
		Self::new()
	}
}

impl<T: Trait + Send + Sync> SignedExtension for LockStakingStatus<T> {
	const IDENTIFIER: &'static str = "LockStakingStatus";
	type AccountId = T::AccountId;
	type Call = <T as Trait>::Call;
	type AdditionalSigned = ();
	type DispatchInfo = frame_support::weights::DispatchInfo;
	type Pre = ();

	fn additional_signed(&self) -> Result<(), TransactionValidityError> { Ok(()) }

	fn validate(
		&self,
		_who: &Self::AccountId,
		call: &Self::Call,
		_info: Self::DispatchInfo,
		_len: usize,
	) -> TransactionValidity {
		if let Some(inner_call) = call.is_sub_type() {
			if let ElectionStatus::Open(_) = <Module<T>>::era_election_status() {
				match inner_call {
					Call::<T>::bond(..) |
					Call::<T>::unbond(..) |
					Call::<T>::bond_extra(..) |
					Call::<T>::rebond(..) |
					Call::<T>::validate(..) |
					Call::<T>::nominate(..) |
					Call::<T>::chill(..) => {
						return Err(InvalidTransaction::Stale.into());
					}
					_ => { /* no problem */ }
				}
			}
		}

		Ok(Default::default())
	}
}

#[allow(deprecated)]
impl<T: Trait> frame_support::unsigned::ValidateUnsigned for Module<T> {
	type Call = Call<T>;
	fn validate_unsigned(call: &Self::Call) -> TransactionValidity {
		if let Call::submit_election_solution_unsigned(
			winners,
			compact,
			score,
			validator_index,
			signature,
		) = call {
			use offchain_election::SignaturePayloadOf;

			// discard early solution
			if Self::era_election_status() == ElectionStatus::Close {
				debug::native::debug!(
					target: "staking",
					"rejecting unsigned transaction because it is too early."
				);
				return InvalidTransaction::Future.into();
			}

			// discard weak solution
			if let Some(queued_score) = Self::queued_score() {
				if !is_score_better(queued_score, *score) {
					debug::native::debug!(
						target: "staking",
						"rejecting unsigned transaction because the claimed score is not good enough."
					);
					return InvalidTransaction::Custom(1u8).into();
				}
			}

			// check signature
			let payload: SignaturePayloadOf<T> = (
				winners,
				compact,
				score,
				validator_index,
			);

			let all_keys = Self::keys();
			let validator_key = all_keys.get(*validator_index as usize)
				// validator index is incorrect -- no key corresponds to it.
				.ok_or(TransactionValidityError::Invalid(InvalidTransaction::Custom(0u8).into()))?;

			let signature_valid = payload.using_encoded(|encoded_payload| {
				validator_key.verify(&encoded_payload, &signature)
			});

			if !signature_valid {
				return InvalidTransaction::BadProof.into();
			}

			Ok(ValidTransaction {
				priority: score[0].saturated_into(),
				requires: vec![],
				provides: vec![(Self::current_era(), validator_key).encode()],
				longevity: TryInto::<u64>::try_into(T::ElectionLookahead::get()).unwrap_or(150_u64),
				propagate: true,
			})
		} else {
			InvalidTransaction::Call.into()
		}
	}
}<|MERGE_RESOLUTION|>--- conflicted
+++ resolved
@@ -322,6 +322,8 @@
 /// Accuracy used for off-chain phragmen. This better be small.
 pub type OffchainAccuracy = sp_runtime::PerU16;
 
+/// Key type used for signing the payload of solutions when submitted as an unsigned transaction.
+/// This is needed by validators to runt the offchain worker.
 pub mod sr25519 {
 	mod app_sr25519 {
 		use sp_application_crypto::{app_crypto, key_types::STAKING, sr25519};
@@ -2106,14 +2108,6 @@
 	/// values.
 	///
 	/// No storage item is updated.
-<<<<<<< HEAD
-	fn do_phragmen_with_post_processing<Accuracy: PerThing>(
-		compute: ElectionCompute,
-	) -> Option<ElectionResult<T::AccountId, BalanceOf<T>>>
-	where
-		ExtendedBalance: From<<Accuracy as PerThing>::Inner>,
-		Accuracy: sp_std::ops::Mul<ExtendedBalance, Output=ExtendedBalance>,
-=======
 	fn do_phragmen_with_post_processing<
 		Accuracy: PerThing,
 	>(
@@ -2122,7 +2116,6 @@
 		where
 			Accuracy: sp_std::ops::Mul<ExtendedBalance, Output=ExtendedBalance>,
 			ExtendedBalance: From<<Accuracy as PerThing>::Inner>,
->>>>>>> 2f75ea7f
 	{
 		if let Some(phragmen_result) = Self::do_phragmen::<Accuracy>() {
 			let elected_stashes = phragmen_result.winners.iter()
