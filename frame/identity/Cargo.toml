--- conflicted
+++ resolved
@@ -12,21 +12,12 @@
 serde = { version = "1.0.101", optional = true }
 codec = { package = "parity-scale-codec", version = "1.0.0", default-features = false, features = ["derive"] }
 enumflags2 = { version = "0.6.2" }
-<<<<<<< HEAD
-sp-std = { version = "2.0.0-alpha.1", default-features = false, path = "../../primitives/std" }
-sp-io = { version = "2.0.0-alpha.1", default-features = false, path = "../../primitives/io" }
-sp-runtime = { version = "2.0.0-alpha.1", default-features = false, path = "../../primitives/runtime" }
-frame-benchmarking = { version = "2.0.0-alpha.1", default-features = false, path = "../benchmarking", optional = true }
-frame-support = { version = "2.0.0-alpha.1", default-features = false, path = "../support" }
-frame-system = { version = "2.0.0-alpha.1", default-features = false, path = "../system" }
-=======
 sp-std = { version = "2.0.0-alpha.2", default-features = false, path = "../../primitives/std" }
 sp-io = { version = "2.0.0-alpha.2", default-features = false, path = "../../primitives/io" }
 sp-runtime = { version = "2.0.0-alpha.2", default-features = false, path = "../../primitives/runtime" }
-frame-benchmarking = { version = "2.0.0-alpha.2", default-features = false, path = "../benchmarking" }
+frame-benchmarking = { version = "2.0.0-alpha.2", default-features = false, path = "../benchmarking", optional = true }
 frame-support = { version = "2.0.0-alpha.2", default-features = false, path = "../support" }
 frame-system = { version = "2.0.0-alpha.2", default-features = false, path = "../system" }
->>>>>>> 013c1ee1
 
 [dev-dependencies]
 sp-core = { version = "2.0.0-alpha.2", path = "../../primitives/core" }
