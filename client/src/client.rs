--- conflicted
+++ resolved
@@ -1083,7 +1083,6 @@
 	}
 }
 
-<<<<<<< HEAD
 impl<B, E, Block, RA> ProofProvider<Block> for Client<B, E, Block, RA> where
 	B: backend::Backend<Block>,
 	E: CallExecutor<Block>,
@@ -1143,195 +1142,7 @@
 	}
 }
 
-impl<B, E, Block, RA>  ExecutorProvider<Block, E> for Client<B, E, Block, RA> where
-	B: backend::Backend<Block>,
-	E: CallExecutor<Block>,
-	Block: BlockT,
-{
-	fn executor(&self) -> &E {
-		&self.executor
-	}
-
-	fn execution_extensions(&self) -> &ExecutionExtensions<Block> {
-		&self.execution_extensions
-	}
-}
-
-impl<B, E, Block, RA> StorageProvider<Block, B> for Client<B, E, Block, RA> where
-	B: backend::Backend<Block>,
-	E: CallExecutor<Block>,
-	Block: BlockT,
-{
-	fn storage_keys(&self, id: &BlockId<Block>, key_prefix: &StorageKey) -> sp_blockchain::Result<Vec<StorageKey>> {
-		let keys = self.state_at(id)?.keys(&key_prefix.0).into_iter().map(StorageKey).collect();
-		Ok(keys)
-	}
-
-	fn storage_pairs(&self, id: &BlockId<Block>, key_prefix: &StorageKey)
-		-> sp_blockchain::Result<Vec<(StorageKey, StorageData)>>
-	{
-		let state = self.state_at(id)?;
-		let keys = state
-			.keys(&key_prefix.0)
-			.into_iter()
-			.map(|k| {
-				let d = state.storage(&k).ok().flatten().unwrap_or_default();
-				(StorageKey(k), StorageData(d))
-			})
-			.collect();
-		Ok(keys)
-	}
-
-
-	fn storage_keys_iter<'a>(
-		&self,
-		id: &BlockId<Block>,
-		prefix: Option<&'a StorageKey>,
-		start_key: Option<&StorageKey>
-	) -> sp_blockchain::Result<KeyIterator<'a, B::State, Block>> {
-		let state = self.state_at(id)?;
-		let start_key = start_key
-			.or(prefix)
-			.map(|key| key.0.clone())
-			.unwrap_or_else(Vec::new);
-		Ok(KeyIterator::new(state, prefix, start_key))
-	}
-
-
-	fn storage(&self, id: &BlockId<Block>, key: &StorageKey) -> sp_blockchain::Result<Option<StorageData>>
-	{
-		Ok(self.state_at(id)?
-			.storage(&key.0).map_err(|e| sp_blockchain::Error::from_state(Box::new(e)))?
-			.map(StorageData)
-		)
-	}
-
-
-	fn storage_hash(&self, id: &BlockId<Block>, key: &StorageKey) -> sp_blockchain::Result<Option<Block::Hash>>
-	{
-		Ok(self.state_at(id)?
-			.storage_hash(&key.0).map_err(|e| sp_blockchain::Error::from_state(Box::new(e)))?
-		)
-	}
-
-
-	fn child_storage_keys(
-		&self,
-		id: &BlockId<Block>,
-		child_storage_key: &StorageKey,
-		child_info: ChildInfo,
-		key_prefix: &StorageKey
-	) -> sp_blockchain::Result<Vec<StorageKey>> {
-		let keys = self.state_at(id)?
-			.child_keys(&child_storage_key.0, child_info, &key_prefix.0)
-			.into_iter()
-			.map(StorageKey)
-			.collect();
-		Ok(keys)
-	}
-
-
-	fn child_storage(
-		&self,
-		id: &BlockId<Block>,
-		storage_key: &StorageKey,
-		child_info: ChildInfo,
-		key: &StorageKey
-	) -> sp_blockchain::Result<Option<StorageData>> {
-		Ok(self.state_at(id)?
-			.child_storage(&storage_key.0, child_info, &key.0)
-			.map_err(|e| sp_blockchain::Error::from_state(Box::new(e)))?
-			.map(StorageData))
-	}
-
-
-	fn child_storage_hash(
-		&self,
-		id: &BlockId<Block>,
-		storage_key: &StorageKey,
-		child_info: ChildInfo,
-		key: &StorageKey
-	) -> sp_blockchain::Result<Option<Block::Hash>> {
-		Ok(self.state_at(id)?
-			.child_storage_hash(&storage_key.0, child_info, &key.0)
-			.map_err(|e| sp_blockchain::Error::from_state(Box::new(e)))?
-		)
-	}
-
-	fn max_key_changes_range(
-		&self,
-		first: NumberFor<Block>,
-		last: BlockId<Block>,
-	) -> sp_blockchain::Result<Option<(NumberFor<Block>, BlockId<Block>)>> {
-		let last_number = self.backend.blockchain().expect_block_number_from_id(&last)?;
-		let last_hash = self.backend.blockchain().expect_block_hash_from_id(&last)?;
-		if first > last_number {
-			return Err(sp_blockchain::Error::ChangesTrieAccessFailed("Invalid changes trie range".into()));
-		}
-
-		let (storage, configs) = match self.require_changes_trie(first, last_hash, false).ok() {
-			Some((storage, configs)) => (storage, configs),
-			None => return Ok(None),
-		};
-
-		let first_available_changes_trie = configs.last().map(|config| config.0);
-		match first_available_changes_trie {
-			Some(first_available_changes_trie) => {
-				let oldest_unpruned = storage.oldest_pruned_digest_range_end();
-				let first = std::cmp::max(first_available_changes_trie, oldest_unpruned);
-				Ok(Some((first, last)))
-			},
-			None => Ok(None)
-		}
-	}
-
-	fn key_changes(
-		&self,
-		first: NumberFor<Block>,
-		last: BlockId<Block>,
-		storage_key: Option<&StorageKey>,
-		key: &StorageKey
-	) -> sp_blockchain::Result<Vec<(NumberFor<Block>, u32)>> {
-		let last_number = self.backend.blockchain().expect_block_number_from_id(&last)?;
-		let last_hash = self.backend.blockchain().expect_block_hash_from_id(&last)?;
-		let (storage, configs) = self.require_changes_trie(first, last_hash, true)?;
-
-		let mut result = Vec::new();
-		let best_number = self.backend.blockchain().info().best_number;
-		for (config_zero, config_end, config) in configs {
-			let range_first = ::std::cmp::max(first, config_zero + One::one());
-			let range_anchor = match config_end {
-				Some((config_end_number, config_end_hash)) => if last_number > config_end_number {
-					ChangesTrieAnchorBlockId { hash: config_end_hash, number: config_end_number }
-				} else {
-					ChangesTrieAnchorBlockId { hash: convert_hash(&last_hash), number: last_number }
-				},
-				None => ChangesTrieAnchorBlockId { hash: convert_hash(&last_hash), number: last_number },
-			};
-
-			let config_range = ChangesTrieConfigurationRange {
-				config: &config,
-				zero: config_zero.clone(),
-				end: config_end.map(|(config_end_number, _)| config_end_number),
-			};
-			let result_range: Vec<(NumberFor<Block>, u32)> = key_changes::<HasherFor<Block>, _>(
-				config_range,
-				storage.storage(),
-				range_first,
-				&range_anchor,
-				best_number,
-				storage_key.as_ref().map(|x| &x.0[..]),
-				&key.0)
-				.and_then(|r| r.map(|r| r.map(|(block, tx)| (block, tx))).collect::<Result<_, _>>())
-				.map_err(|err| sp_blockchain::Error::ChangesTrieAccessFailed(err))?;
-			result.extend(result_range);
-		}
-
-		Ok(result)
-	}
-}
-
-=======
+
 impl<B, E, Block, RA> BlockBuilderProvider<B, Block, Self> for Client<B, E, Block, RA>
 	where
 		B: backend::Backend<Block> + Send + Sync + 'static,
@@ -1358,7 +1169,194 @@
 	}
 }
 
->>>>>>> b5ec7d41
+impl<B, E, Block, RA>  ExecutorProvider<Block, E> for Client<B, E, Block, RA> where
+	B: backend::Backend<Block>,
+	E: CallExecutor<Block>,
+	Block: BlockT,
+{
+	fn executor(&self) -> &E {
+		&self.executor
+	}
+
+	fn execution_extensions(&self) -> &ExecutionExtensions<Block> {
+		&self.execution_extensions
+	}
+}
+
+impl<B, E, Block, RA> StorageProvider<Block, B> for Client<B, E, Block, RA> where
+	B: backend::Backend<Block>,
+	E: CallExecutor<Block>,
+	Block: BlockT,
+{
+	fn storage_keys(&self, id: &BlockId<Block>, key_prefix: &StorageKey) -> sp_blockchain::Result<Vec<StorageKey>> {
+		let keys = self.state_at(id)?.keys(&key_prefix.0).into_iter().map(StorageKey).collect();
+		Ok(keys)
+	}
+
+	fn storage_pairs(&self, id: &BlockId<Block>, key_prefix: &StorageKey)
+		-> sp_blockchain::Result<Vec<(StorageKey, StorageData)>>
+	{
+		let state = self.state_at(id)?;
+		let keys = state
+			.keys(&key_prefix.0)
+			.into_iter()
+			.map(|k| {
+				let d = state.storage(&k).ok().flatten().unwrap_or_default();
+				(StorageKey(k), StorageData(d))
+			})
+			.collect();
+		Ok(keys)
+	}
+
+
+	fn storage_keys_iter<'a>(
+		&self,
+		id: &BlockId<Block>,
+		prefix: Option<&'a StorageKey>,
+		start_key: Option<&StorageKey>
+	) -> sp_blockchain::Result<KeyIterator<'a, B::State, Block>> {
+		let state = self.state_at(id)?;
+		let start_key = start_key
+			.or(prefix)
+			.map(|key| key.0.clone())
+			.unwrap_or_else(Vec::new);
+		Ok(KeyIterator::new(state, prefix, start_key))
+	}
+
+
+	fn storage(&self, id: &BlockId<Block>, key: &StorageKey) -> sp_blockchain::Result<Option<StorageData>>
+	{
+		Ok(self.state_at(id)?
+			.storage(&key.0).map_err(|e| sp_blockchain::Error::from_state(Box::new(e)))?
+			.map(StorageData)
+		)
+	}
+
+
+	fn storage_hash(&self, id: &BlockId<Block>, key: &StorageKey) -> sp_blockchain::Result<Option<Block::Hash>>
+	{
+		Ok(self.state_at(id)?
+			.storage_hash(&key.0).map_err(|e| sp_blockchain::Error::from_state(Box::new(e)))?
+		)
+	}
+
+
+	fn child_storage_keys(
+		&self,
+		id: &BlockId<Block>,
+		child_storage_key: &StorageKey,
+		child_info: ChildInfo,
+		key_prefix: &StorageKey
+	) -> sp_blockchain::Result<Vec<StorageKey>> {
+		let keys = self.state_at(id)?
+			.child_keys(&child_storage_key.0, child_info, &key_prefix.0)
+			.into_iter()
+			.map(StorageKey)
+			.collect();
+		Ok(keys)
+	}
+
+
+	fn child_storage(
+		&self,
+		id: &BlockId<Block>,
+		storage_key: &StorageKey,
+		child_info: ChildInfo,
+		key: &StorageKey
+	) -> sp_blockchain::Result<Option<StorageData>> {
+		Ok(self.state_at(id)?
+			.child_storage(&storage_key.0, child_info, &key.0)
+			.map_err(|e| sp_blockchain::Error::from_state(Box::new(e)))?
+			.map(StorageData))
+	}
+
+
+	fn child_storage_hash(
+		&self,
+		id: &BlockId<Block>,
+		storage_key: &StorageKey,
+		child_info: ChildInfo,
+		key: &StorageKey
+	) -> sp_blockchain::Result<Option<Block::Hash>> {
+		Ok(self.state_at(id)?
+			.child_storage_hash(&storage_key.0, child_info, &key.0)
+			.map_err(|e| sp_blockchain::Error::from_state(Box::new(e)))?
+		)
+	}
+
+	fn max_key_changes_range(
+		&self,
+		first: NumberFor<Block>,
+		last: BlockId<Block>,
+	) -> sp_blockchain::Result<Option<(NumberFor<Block>, BlockId<Block>)>> {
+		let last_number = self.backend.blockchain().expect_block_number_from_id(&last)?;
+		let last_hash = self.backend.blockchain().expect_block_hash_from_id(&last)?;
+		if first > last_number {
+			return Err(sp_blockchain::Error::ChangesTrieAccessFailed("Invalid changes trie range".into()));
+		}
+
+		let (storage, configs) = match self.require_changes_trie(first, last_hash, false).ok() {
+			Some((storage, configs)) => (storage, configs),
+			None => return Ok(None),
+		};
+
+		let first_available_changes_trie = configs.last().map(|config| config.0);
+		match first_available_changes_trie {
+			Some(first_available_changes_trie) => {
+				let oldest_unpruned = storage.oldest_pruned_digest_range_end();
+				let first = std::cmp::max(first_available_changes_trie, oldest_unpruned);
+				Ok(Some((first, last)))
+			},
+			None => Ok(None)
+		}
+	}
+
+	fn key_changes(
+		&self,
+		first: NumberFor<Block>,
+		last: BlockId<Block>,
+		storage_key: Option<&StorageKey>,
+		key: &StorageKey
+	) -> sp_blockchain::Result<Vec<(NumberFor<Block>, u32)>> {
+		let last_number = self.backend.blockchain().expect_block_number_from_id(&last)?;
+		let last_hash = self.backend.blockchain().expect_block_hash_from_id(&last)?;
+		let (storage, configs) = self.require_changes_trie(first, last_hash, true)?;
+
+		let mut result = Vec::new();
+		let best_number = self.backend.blockchain().info().best_number;
+		for (config_zero, config_end, config) in configs {
+			let range_first = ::std::cmp::max(first, config_zero + One::one());
+			let range_anchor = match config_end {
+				Some((config_end_number, config_end_hash)) => if last_number > config_end_number {
+					ChangesTrieAnchorBlockId { hash: config_end_hash, number: config_end_number }
+				} else {
+					ChangesTrieAnchorBlockId { hash: convert_hash(&last_hash), number: last_number }
+				},
+				None => ChangesTrieAnchorBlockId { hash: convert_hash(&last_hash), number: last_number },
+			};
+
+			let config_range = ChangesTrieConfigurationRange {
+				config: &config,
+				zero: config_zero.clone(),
+				end: config_end.map(|(config_end_number, _)| config_end_number),
+			};
+			let result_range: Vec<(NumberFor<Block>, u32)> = key_changes::<HasherFor<Block>, _>(
+				config_range,
+				storage.storage(),
+				range_first,
+				&range_anchor,
+				best_number,
+				storage_key.as_ref().map(|x| &x.0[..]),
+				&key.0)
+				.and_then(|r| r.map(|r| r.map(|(block, tx)| (block, tx))).collect::<Result<_, _>>())
+				.map_err(|err| sp_blockchain::Error::ChangesTrieAccessFailed(err))?;
+			result.extend(result_range);
+		}
+
+		Ok(result)
+	}
+}
+
 impl<B, E, Block, RA> HeaderMetadata<Block> for Client<B, E, Block, RA> where
 	B: backend::Backend<Block>,
 	E: CallExecutor<Block>,
