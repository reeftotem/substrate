--- conflicted
+++ resolved
@@ -14,11 +14,7 @@
 futures03 = { package = "futures", version = "0.3.1", features = ["compat"] }
 futures-timer = "3.0.1"
 rand = "0.7.2"
-<<<<<<< HEAD
-libp2p = { git = "https://github.com/expenses/rust-libp2p", branch = "noise", default-features = false, features = ["libp2p-websocket"] }
-=======
 libp2p = { version = "0.16.0", default-features = false, features = ["libp2p-websocket"] }
->>>>>>> 11b82829
 sp-consensus = { version = "0.8", path = "../../../primitives/consensus/common" }
 sc-client = { version = "0.8", path = "../../" }
 sc-client-api = { version = "2.0.0", path = "../../api" }
