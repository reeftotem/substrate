--- conflicted
+++ resolved
@@ -347,14 +347,6 @@
 			},
 			EventRecord {
 				phase: Phase::ApplyExtrinsic(1),
-<<<<<<< HEAD
-=======
-				event: Event::pallet_treasury(pallet_treasury::RawEvent::Deposit(fees * 8 / 10)),
-				topics: vec![],
-			},
-			EventRecord {
-				phase: Phase::ApplyExtrinsic(1),
->>>>>>> 06fae63b
 				event: Event::pallet_balances(pallet_balances::RawEvent::Transfer(
 					alice().into(),
 					bob().into(),
@@ -364,7 +356,7 @@
 			},
 			EventRecord {
 				phase: Phase::ApplyExtrinsic(1),
-				event: Event::pallet_treasury(pallet_treasury::RawEvent::Deposit(1984800000000)),
+				event: Event::pallet_treasury(pallet_treasury::RawEvent::Deposit(fees * 8 / 10)),
 				topics: vec![],
 			},
 			EventRecord {
@@ -408,14 +400,6 @@
 			},
 			EventRecord {
 				phase: Phase::ApplyExtrinsic(1),
-<<<<<<< HEAD
-=======
-				event: Event::pallet_treasury(pallet_treasury::RawEvent::Deposit(fees * 8 / 10)),
-				topics: vec![],
-			},
-			EventRecord {
-				phase: Phase::ApplyExtrinsic(1),
->>>>>>> 06fae63b
 				event: Event::pallet_balances(
 					pallet_balances::RawEvent::Transfer(
 						bob().into(),
@@ -427,19 +411,14 @@
 			},
 			EventRecord {
 				phase: Phase::ApplyExtrinsic(1),
-				event: Event::pallet_treasury(pallet_treasury::RawEvent::Deposit(1984788199392)),
-				topics: vec![],
-			},
-			EventRecord {
-<<<<<<< HEAD
+				event: Event::pallet_treasury(pallet_treasury::RawEvent::Deposit(fees * 8 / 10)),
+				topics: vec![],
+			},
+			EventRecord {
 				phase: Phase::ApplyExtrinsic(1),
 				event: Event::frame_system(frame_system::RawEvent::ExtrinsicSuccess(
 					DispatchInfo { weight: 1000000, class: DispatchClass::Normal, pays_fee: true }
 				)),
-=======
-				phase: Phase::ApplyExtrinsic(2),
-				event: Event::pallet_treasury(pallet_treasury::RawEvent::Deposit(fees * 8 / 10)),
->>>>>>> 06fae63b
 				topics: vec![],
 			},
 			EventRecord {
@@ -455,7 +434,7 @@
 			},
 			EventRecord {
 				phase: Phase::ApplyExtrinsic(2),
-				event: Event::pallet_treasury(pallet_treasury::RawEvent::Deposit(1984788199392)),
+				event: Event::pallet_treasury(pallet_treasury::RawEvent::Deposit(fees * 8 / 10)),
 				topics: vec![],
 			},
 			EventRecord {
