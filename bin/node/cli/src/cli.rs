--- conflicted
+++ resolved
@@ -16,15 +16,6 @@
 
 use sc_cli::{SharedParams, ImportParams, RunCmd};
 use structopt::StructOpt;
-<<<<<<< HEAD
-use sc_cli::{display_role, parse_and_prepare, GetSharedParams, ParseAndPrepare};
-use crate::{service, ChainSpec, load_spec};
-use crate::factory_impl::FactoryState;
-use node_transaction_factory::RuntimeAdapter;
-use node_runtime::Block;
-use futures::{channel::oneshot, future::{select, Either}};
-=======
->>>>>>> 9195fac7
 
 #[allow(missing_docs)]
 #[derive(Clone, Debug, StructOpt)]
@@ -97,128 +88,4 @@
 	#[allow(missing_docs)]
 	#[structopt(flatten)]
 	pub import_params: ImportParams,
-<<<<<<< HEAD
-}
-
-/// Parse command line arguments into service configuration.
-pub fn run<I, T, E>(args: I, exit: E, version: sc_cli::VersionInfo) -> error::Result<()> where
-	I: IntoIterator<Item = T>,
-	T: Into<std::ffi::OsString> + Clone,
-	E: IntoExit,
-{
-	type Config<A, B> = Configuration<(), A, B>;
-
-	match parse_and_prepare::<CustomSubcommands, NoCustom, _>(&version, "substrate-node", args) {
-		ParseAndPrepare::Run(cmd) => cmd.run(load_spec, exit,
-		|exit, _cli_args, _custom_args, mut config: Config<_, _>| {
-			info!("{}", version.name);
-			info!("  version {}", config.full_version());
-			info!("  by Parity Technologies, 2017-2020");
-			info!("Chain specification: {}", config.chain_spec.name());
-			info!("Node name: {}", config.name);
-			info!("Roles: {}", display_role(&config));
-			let runtime = RuntimeBuilder::new()
-				.thread_name("main-tokio-")
-				.threaded_scheduler()
-				.enable_all()
-				.build()
-				.map_err(|e| format!("{:?}", e))?;
-			config.tasks_executor = {
-				let runtime_handle = runtime.handle().clone();
-				Some(Box::new(move |fut| { runtime_handle.spawn(fut); }))
-			};
-			match config.roles {
-				ServiceRoles::LIGHT => run_until_exit(
-					runtime,
-					service::new_light(config)?,
-					exit
-				),
-				_ => run_until_exit(
-					runtime,
-					service::new_full(config)?,
-					exit
-				),
-			}
-		}),
-		ParseAndPrepare::BuildSpec(cmd) => cmd.run::<NoCustom, _, _, _>(load_spec),
-		ParseAndPrepare::ExportBlocks(cmd) => cmd.run_with_builder(|config: Config<_, _>|
-			Ok(new_full_start!(config).0), load_spec, exit),
-		ParseAndPrepare::ImportBlocks(cmd) => cmd.run_with_builder(|config: Config<_, _>|
-			Ok(new_full_start!(config).0), load_spec, exit),
-		ParseAndPrepare::CheckBlock(cmd) => cmd.run_with_builder(|config: Config<_, _>|
-			Ok(new_full_start!(config).0), load_spec, exit),
-		ParseAndPrepare::PurgeChain(cmd) => cmd.run(load_spec),
-		ParseAndPrepare::Benchmark(cmd) => cmd.run::<Block, node_executor::Executor, _, _, _>(load_spec),
-		ParseAndPrepare::RevertChain(cmd) => cmd.run_with_builder(|config: Config<_, _>|
-			Ok(new_full_start!(config).0), load_spec),
-		ParseAndPrepare::CustomCommand(CustomSubcommands::Factory(cli_args)) => {
-			let mut config: Config<_, _> = sc_cli::create_config_with_db_path(
-				load_spec,
-				&cli_args.shared_params,
-				&version,
-				None,
-			)?;
-			sc_cli::fill_import_params(
-				&mut config,
-				&cli_args.import_params,
-				ServiceRoles::FULL,
-				cli_args.shared_params.dev,
-			)?;
-
-			match ChainSpec::from(config.chain_spec.id()) {
-				Some(ref c) if c == &ChainSpec::Development || c == &ChainSpec::LocalTestnet => {},
-				_ => panic!("Factory is only supported for development and local testnet."),
-			}
-
-			let factory_state = FactoryState::new(
-				cli_args.mode.clone(),
-				cli_args.num,
-				cli_args.rounds,
-			);
-
-			let service_builder = new_full_start!(config).0;
-			node_transaction_factory::factory::<FactoryState<_>, _, _, _, _, _>(
-				factory_state,
-				service_builder.client(),
-				service_builder.select_chain()
-					.expect("The select_chain is always initialized by new_full_start!; QED")
-			).map_err(|e| format!("Error in transaction factory: {}", e))?;
-
-			Ok(())
-		}
-	}
-}
-
-fn run_until_exit<T, E>(
-	mut runtime: Runtime,
-	service: T,
-	e: E,
-) -> error::Result<()>
-where
-	T: AbstractService,
-	E: IntoExit,
-{
-	let (exit_send, exit) = oneshot::channel();
-
-	let informant = sc_cli::informant::build(&service);
-
-	let handle = runtime.spawn(select(exit, informant));
-
-	// we eagerly drop the service so that the internal exit future is fired,
-	// but we need to keep holding a reference to the global telemetry guard
-	let _telemetry = service.telemetry();
-
-	let exit = e.into_exit();
-	let service_res = runtime.block_on(select(service, exit));
-
-	let _ = exit_send.send(());
-
-	runtime.block_on(handle);
-
-	match service_res {
-		Either::Left((res, _)) => res.map_err(error::Error::Service),
-		Either::Right((_, _)) => Ok(())
-	}
-=======
->>>>>>> 9195fac7
 }