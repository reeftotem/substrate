// Copyright 2018-2020 Parity Technologies (UK) Ltd.
// This file is part of Substrate.

// Substrate is free software: you can redistribute it and/or modify
// it under the terms of the GNU General Public License as published by
// the Free Software Foundation, either version 3 of the License, or
// (at your option) any later version.

// Substrate is distributed in the hope that it will be useful,
// but WITHOUT ANY WARRANTY; without even the implied warranty of
// MERCHANTABILITY or FITNESS FOR A PARTICULAR PURPOSE.  See the
// GNU General Public License for more details.

// You should have received a copy of the GNU General Public License
// along with Substrate.  If not, see <http://www.gnu.org/licenses/>.

//! The Substrate runtime. This can be compiled with ``#[no_std]`, ready for Wasm.

#![cfg_attr(not(feature = "std"), no_std)]
// `construct_runtime!` does a lot of recursion and requires us to increase the limit to 256.
#![recursion_limit="256"]

use sp_std::prelude::*;
use frame_support::{
	construct_runtime, parameter_types, debug,
	weights::Weight,
	traits::{SplitTwoWays, Currency, Randomness},
};
use sp_core::u32_trait::{_1, _2, _3, _4};
pub use node_primitives::{AccountId, Signature};
use node_primitives::{AccountIndex, Balance, BlockNumber, Hash, Index, Moment};
use sp_api::impl_runtime_apis;
use sp_runtime::{
	Permill, Perbill, Percent, ApplyExtrinsicResult, BenchmarkResults,
	impl_opaque_keys, generic, create_runtime_str,
};
use sp_runtime::curve::PiecewiseLinear;
use sp_runtime::transaction_validity::TransactionValidity;
use sp_runtime::traits::{
	self, BlakeTwo256, Block as BlockT, StaticLookup, SaturatedConversion,
	ConvertInto, OpaqueKeys, Benchmarking,
};
use sp_version::RuntimeVersion;
#[cfg(any(feature = "std", test))]
use sp_version::NativeVersion;
use sp_core::OpaqueMetadata;
use pallet_grandpa::AuthorityList as GrandpaAuthorityList;
use pallet_grandpa::fg_primitives;
use pallet_im_online::sr25519::{AuthorityId as ImOnlineId};
use sp_authority_discovery::AuthorityId as AuthorityDiscoveryId;
use pallet_transaction_payment_rpc_runtime_api::RuntimeDispatchInfo;
use pallet_contracts_rpc_runtime_api::ContractExecResult;
use frame_system::offchain::TransactionSubmitter;
use sp_inherents::{InherentData, CheckInherentsResult};

#[cfg(any(feature = "std", test))]
pub use sp_runtime::BuildStorage;
pub use pallet_timestamp::Call as TimestampCall;
pub use pallet_balances::Call as BalancesCall;
pub use pallet_contracts::Gas;
pub use frame_support::StorageValue;
pub use pallet_staking::StakerStatus;

/// Implementations of some helper traits passed into runtime modules as associated types.
pub mod impls;
use impls::{CurrencyToVoteHandler, Author, LinearWeightToFee, TargetedFeeAdjustment};

/// Constant values used within the runtime.
pub mod constants;
use constants::{time::*, currency::*};

// Make the WASM binary available.
#[cfg(feature = "std")]
include!(concat!(env!("OUT_DIR"), "/wasm_binary.rs"));

/// Runtime version.
pub const VERSION: RuntimeVersion = RuntimeVersion {
	spec_name: create_runtime_str!("node"),
	impl_name: create_runtime_str!("substrate-node"),
	authoring_version: 10,
	// Per convention: if the runtime behavior changes, increment spec_version
	// and set impl_version to 0. If only runtime
	// implementation changes and behavior does not, then leave spec_version as
	// is and increment impl_version.
<<<<<<< HEAD
	spec_version: 217,
=======
	spec_version: 222,
>>>>>>> dc92587b
	impl_version: 0,
	apis: RUNTIME_API_VERSIONS,
};

/// Native version.
#[cfg(any(feature = "std", test))]
pub fn native_version() -> NativeVersion {
	NativeVersion {
		runtime_version: VERSION,
		can_author_with: Default::default(),
	}
}

type NegativeImbalance = <Balances as Currency<AccountId>>::NegativeImbalance;

pub type DealWithFees = SplitTwoWays<
	Balance,
	NegativeImbalance,
	_4, Treasury,   // 4 parts (80%) goes to the treasury.
	_1, Author,     // 1 part (20%) goes to the block author.
>;

parameter_types! {
	pub const BlockHashCount: BlockNumber = 250;
	pub const MaximumBlockWeight: Weight = 1_000_000_000;
	pub const MaximumBlockLength: u32 = 5 * 1024 * 1024;
	pub const Version: RuntimeVersion = VERSION;
	pub const AvailableBlockRatio: Perbill = Perbill::from_percent(75);
}

impl frame_system::Trait for Runtime {
	type Origin = Origin;
	type Call = Call;
	type Index = Index;
	type BlockNumber = BlockNumber;
	type Hash = Hash;
	type Hashing = BlakeTwo256;
	type AccountId = AccountId;
	type Lookup = Indices;
	type Header = generic::Header<BlockNumber, BlakeTwo256>;
	type Event = Event;
	type BlockHashCount = BlockHashCount;
	type MaximumBlockWeight = MaximumBlockWeight;
	type MaximumBlockLength = MaximumBlockLength;
	type AvailableBlockRatio = AvailableBlockRatio;
	type Version = Version;
	type ModuleToIndex = ModuleToIndex;
	type AccountData = pallet_balances::AccountData<Balance>;
	type OnNewAccount = ();
	type OnReapAccount = (Balances, Staking, Contracts, Session, Recovery);
}

parameter_types! {
	// One storage item; value is size 4+4+16+32 bytes = 56 bytes.
	pub const MultisigDepositBase: Balance = 30 * CENTS;
	// Additional storage item size of 32 bytes.
	pub const MultisigDepositFactor: Balance = 5 * CENTS;
	pub const MaxSignatories: u16 = 100;
}

impl pallet_utility::Trait for Runtime {
	type Event = Event;
	type Call = Call;
	type Currency = Balances;
	type MultisigDepositBase = MultisigDepositBase;
	type MultisigDepositFactor = MultisigDepositFactor;
	type MaxSignatories = MaxSignatories;
}

parameter_types! {
	pub const EpochDuration: u64 = EPOCH_DURATION_IN_SLOTS;
	pub const ExpectedBlockTime: Moment = MILLISECS_PER_BLOCK;
}

impl pallet_babe::Trait for Runtime {
	type EpochDuration = EpochDuration;
	type ExpectedBlockTime = ExpectedBlockTime;
	type EpochChangeTrigger = pallet_babe::ExternalTrigger;
}

parameter_types! {
	pub const IndexDeposit: Balance = 1 * DOLLARS;
}

impl pallet_indices::Trait for Runtime {
	type AccountIndex = AccountIndex;
	type Event = Event;
	type Currency = Balances;
	type Deposit = IndexDeposit;
}

parameter_types! {
	pub const ExistentialDeposit: Balance = 1 * DOLLARS;
}

impl pallet_balances::Trait for Runtime {
	type Balance = Balance;
	type DustRemoval = ();
	type Event = Event;
	type ExistentialDeposit = ExistentialDeposit;
	type AccountStore = frame_system::Module<Runtime>;
}

parameter_types! {
	pub const TransactionBaseFee: Balance = 1 * CENTS;
	pub const TransactionByteFee: Balance = 10 * MILLICENTS;
	// setting this to zero will disable the weight fee.
	pub const WeightFeeCoefficient: Balance = 1_000;
	// for a sane configuration, this should always be less than `AvailableBlockRatio`.
	pub const TargetBlockFullness: Perbill = Perbill::from_percent(25);
}

impl pallet_transaction_payment::Trait for Runtime {
	type Currency = Balances;
	type OnTransactionPayment = DealWithFees;
	type TransactionBaseFee = TransactionBaseFee;
	type TransactionByteFee = TransactionByteFee;
	type WeightToFee = LinearWeightToFee<WeightFeeCoefficient>;
	type FeeMultiplierUpdate = TargetedFeeAdjustment<TargetBlockFullness>;
}

parameter_types! {
	pub const MinimumPeriod: Moment = SLOT_DURATION / 2;
}
impl pallet_timestamp::Trait for Runtime {
	type Moment = Moment;
	type OnTimestampSet = Babe;
	type MinimumPeriod = MinimumPeriod;
}

parameter_types! {
	pub const UncleGenerations: BlockNumber = 5;
}

impl pallet_authorship::Trait for Runtime {
	type FindAuthor = pallet_session::FindAccountFromAuthorIndex<Self, Babe>;
	type UncleGenerations = UncleGenerations;
	type FilterUncle = ();
	type EventHandler = (Staking, ImOnline);
}

impl_opaque_keys! {
	pub struct SessionKeys {
		pub grandpa: Grandpa,
		pub babe: Babe,
		pub im_online: ImOnline,
		pub authority_discovery: AuthorityDiscovery,
	}
}

parameter_types! {
	pub const DisabledValidatorsThreshold: Perbill = Perbill::from_percent(17);
}

impl pallet_session::Trait for Runtime {
	type Event = Event;
	type ValidatorId = <Self as frame_system::Trait>::AccountId;
	type ValidatorIdOf = pallet_staking::StashOf<Self>;
	type ShouldEndSession = Babe;
	type SessionManager = Staking;
	type SessionHandler = <SessionKeys as OpaqueKeys>::KeyTypeIdProviders;
	type Keys = SessionKeys;
	type DisabledValidatorsThreshold = DisabledValidatorsThreshold;
}

impl pallet_session::historical::Trait for Runtime {
	type FullIdentification = pallet_staking::Exposure<AccountId, Balance>;
	type FullIdentificationOf = pallet_staking::ExposureOf<Runtime>;
}

pallet_staking_reward_curve::build! {
	const REWARD_CURVE: PiecewiseLinear<'static> = curve!(
		min_inflation: 0_025_000,
		max_inflation: 0_100_000,
		ideal_stake: 0_500_000,
		falloff: 0_050_000,
		max_piece_count: 40,
		test_precision: 0_005_000,
	);
}

parameter_types! {
	pub const SessionsPerEra: sp_staking::SessionIndex = 6;
	pub const BondingDuration: pallet_staking::EraIndex = 24 * 28;
	pub const SlashDeferDuration: pallet_staking::EraIndex = 24 * 7; // 1/4 the bonding duration.
	pub const RewardCurve: &'static PiecewiseLinear<'static> = &REWARD_CURVE;
	pub const MaxNominatorRewardedPerValidator: u32 = 64;
}

impl pallet_staking::Trait for Runtime {
	type Currency = Balances;
	type Time = Timestamp;
	type CurrencyToVote = CurrencyToVoteHandler;
	type RewardRemainder = Treasury;
	type Event = Event;
	type Slash = Treasury; // send the slashed funds to the treasury.
	type Reward = (); // rewards are minted from the void
	type SessionsPerEra = SessionsPerEra;
	type BondingDuration = BondingDuration;
	type SlashDeferDuration = SlashDeferDuration;
	/// A super-majority of the council can cancel the slash.
	type SlashCancelOrigin = pallet_collective::EnsureProportionAtLeast<_3, _4, AccountId, CouncilCollective>;
	type SessionInterface = Self;
	type RewardCurve = RewardCurve;
	type MaxNominatorRewardedPerValidator = MaxNominatorRewardedPerValidator;
}

parameter_types! {
	pub const LaunchPeriod: BlockNumber = 28 * 24 * 60 * MINUTES;
	pub const VotingPeriod: BlockNumber = 28 * 24 * 60 * MINUTES;
	pub const EmergencyVotingPeriod: BlockNumber = 3 * 24 * 60 * MINUTES;
	pub const MinimumDeposit: Balance = 100 * DOLLARS;
	pub const EnactmentPeriod: BlockNumber = 30 * 24 * 60 * MINUTES;
	pub const CooloffPeriod: BlockNumber = 28 * 24 * 60 * MINUTES;
	// One cent: $10,000 / MB
	pub const PreimageByteDeposit: Balance = 1 * CENTS;
}

impl pallet_democracy::Trait for Runtime {
	type Proposal = Call;
	type Event = Event;
	type Currency = Balances;
	type EnactmentPeriod = EnactmentPeriod;
	type LaunchPeriod = LaunchPeriod;
	type VotingPeriod = VotingPeriod;
	type MinimumDeposit = MinimumDeposit;
	/// A straight majority of the council can decide what their next motion is.
	type ExternalOrigin = pallet_collective::EnsureProportionAtLeast<_1, _2, AccountId, CouncilCollective>;
	/// A super-majority can have the next scheduled referendum be a straight majority-carries vote.
	type ExternalMajorityOrigin = pallet_collective::EnsureProportionAtLeast<_3, _4, AccountId, CouncilCollective>;
	/// A unanimous council can have the next scheduled referendum be a straight default-carries
	/// (NTB) vote.
	type ExternalDefaultOrigin = pallet_collective::EnsureProportionAtLeast<_1, _1, AccountId, CouncilCollective>;
	/// Two thirds of the technical committee can have an ExternalMajority/ExternalDefault vote
	/// be tabled immediately and with a shorter voting/enactment period.
	type FastTrackOrigin = pallet_collective::EnsureProportionAtLeast<_2, _3, AccountId, TechnicalCollective>;
	type EmergencyVotingPeriod = EmergencyVotingPeriod;
	// To cancel a proposal which has been passed, 2/3 of the council must agree to it.
	type CancellationOrigin = pallet_collective::EnsureProportionAtLeast<_2, _3, AccountId, CouncilCollective>;
	// Any single technical committee member may veto a coming council proposal, however they can
	// only do it once and it lasts only for the cooloff period.
	type VetoOrigin = pallet_collective::EnsureMember<AccountId, TechnicalCollective>;
	type CooloffPeriod = CooloffPeriod;
	type PreimageByteDeposit = PreimageByteDeposit;
	type Slash = Treasury;
}

type CouncilCollective = pallet_collective::Instance1;
impl pallet_collective::Trait<CouncilCollective> for Runtime {
	type Origin = Origin;
	type Proposal = Call;
	type Event = Event;
}

parameter_types! {
	pub const CandidacyBond: Balance = 10 * DOLLARS;
	pub const VotingBond: Balance = 1 * DOLLARS;
	pub const TermDuration: BlockNumber = 7 * DAYS;
	pub const DesiredMembers: u32 = 13;
	pub const DesiredRunnersUp: u32 = 7;
}

impl pallet_elections_phragmen::Trait for Runtime {
	type Event = Event;
	type Currency = Balances;
	type ChangeMembers = Council;
	type CurrencyToVote = CurrencyToVoteHandler;
	type CandidacyBond = CandidacyBond;
	type VotingBond = VotingBond;
	type LoserCandidate = ();
	type BadReport = ();
	type KickedMember = ();
	type DesiredMembers = DesiredMembers;
	type DesiredRunnersUp = DesiredRunnersUp;
	type TermDuration = TermDuration;
}

type TechnicalCollective = pallet_collective::Instance2;
impl pallet_collective::Trait<TechnicalCollective> for Runtime {
	type Origin = Origin;
	type Proposal = Call;
	type Event = Event;
}

impl pallet_membership::Trait<pallet_membership::Instance1> for Runtime {
	type Event = Event;
	type AddOrigin = pallet_collective::EnsureProportionMoreThan<_1, _2, AccountId, CouncilCollective>;
	type RemoveOrigin = pallet_collective::EnsureProportionMoreThan<_1, _2, AccountId, CouncilCollective>;
	type SwapOrigin = pallet_collective::EnsureProportionMoreThan<_1, _2, AccountId, CouncilCollective>;
	type ResetOrigin = pallet_collective::EnsureProportionMoreThan<_1, _2, AccountId, CouncilCollective>;
	type MembershipInitialized = TechnicalCommittee;
	type MembershipChanged = TechnicalCommittee;
}

parameter_types! {
	pub const ProposalBond: Permill = Permill::from_percent(5);
	pub const ProposalBondMinimum: Balance = 1 * DOLLARS;
	pub const SpendPeriod: BlockNumber = 1 * DAYS;
	pub const Burn: Permill = Permill::from_percent(50);
	pub const TipCountdown: BlockNumber = 1 * DAYS;
	pub const TipFindersFee: Percent = Percent::from_percent(20);
	pub const TipReportDepositBase: Balance = 1 * DOLLARS;
	pub const TipReportDepositPerByte: Balance = 1 * CENTS;
}

impl pallet_treasury::Trait for Runtime {
	type Currency = Balances;
	type ApproveOrigin = pallet_collective::EnsureMembers<_4, AccountId, CouncilCollective>;
	type RejectOrigin = pallet_collective::EnsureMembers<_2, AccountId, CouncilCollective>;
	type Tippers = Elections;
	type TipCountdown = TipCountdown;
	type TipFindersFee = TipFindersFee;
	type TipReportDepositBase = TipReportDepositBase;
	type TipReportDepositPerByte = TipReportDepositPerByte;
	type Event = Event;
	type ProposalRejection = ();
	type ProposalBond = ProposalBond;
	type ProposalBondMinimum = ProposalBondMinimum;
	type SpendPeriod = SpendPeriod;
	type Burn = Burn;
}

parameter_types! {
	pub const ContractTransactionBaseFee: Balance = 1 * CENTS;
	pub const ContractTransactionByteFee: Balance = 10 * MILLICENTS;
	pub const ContractFee: Balance = 1 * CENTS;
	pub const TombstoneDeposit: Balance = 1 * DOLLARS;
	pub const RentByteFee: Balance = 1 * DOLLARS;
	pub const RentDepositOffset: Balance = 1000 * DOLLARS;
	pub const SurchargeReward: Balance = 150 * DOLLARS;
}

impl pallet_contracts::Trait for Runtime {
	type Currency = Balances;
	type Time = Timestamp;
	type Randomness = RandomnessCollectiveFlip;
	type Call = Call;
	type Event = Event;
	type DetermineContractAddress = pallet_contracts::SimpleAddressDeterminer<Runtime>;
	type ComputeDispatchFee = pallet_contracts::DefaultDispatchFeeComputor<Runtime>;
	type TrieIdGenerator = pallet_contracts::TrieIdFromParentCounter<Runtime>;
	type GasPayment = ();
	type RentPayment = ();
	type SignedClaimHandicap = pallet_contracts::DefaultSignedClaimHandicap;
	type TombstoneDeposit = TombstoneDeposit;
	type StorageSizeOffset = pallet_contracts::DefaultStorageSizeOffset;
	type RentByteFee = RentByteFee;
	type RentDepositOffset = RentDepositOffset;
	type SurchargeReward = SurchargeReward;
	type TransactionBaseFee = ContractTransactionBaseFee;
	type TransactionByteFee = ContractTransactionByteFee;
	type ContractFee = ContractFee;
	type CallBaseFee = pallet_contracts::DefaultCallBaseFee;
	type InstantiateBaseFee = pallet_contracts::DefaultInstantiateBaseFee;
	type MaxDepth = pallet_contracts::DefaultMaxDepth;
	type MaxValueSize = pallet_contracts::DefaultMaxValueSize;
	type BlockGasLimit = pallet_contracts::DefaultBlockGasLimit;
}

impl pallet_sudo::Trait for Runtime {
	type Event = Event;
	type Call = Call;
}

/// A runtime transaction submitter.
pub type SubmitTransaction = TransactionSubmitter<ImOnlineId, Runtime, UncheckedExtrinsic>;

parameter_types! {
	pub const SessionDuration: BlockNumber = EPOCH_DURATION_IN_SLOTS as _;
}

impl pallet_im_online::Trait for Runtime {
	type AuthorityId = ImOnlineId;
	type Event = Event;
	type Call = Call;
	type SubmitTransaction = SubmitTransaction;
	type SessionDuration = SessionDuration;
	type ReportUnresponsiveness = Offences;
}

impl pallet_offences::Trait for Runtime {
	type Event = Event;
	type IdentificationTuple = pallet_session::historical::IdentificationTuple<Self>;
	type OnOffenceHandler = Staking;
}

impl pallet_authority_discovery::Trait for Runtime {}

impl pallet_grandpa::Trait for Runtime {
	type Event = Event;
}

parameter_types! {
	pub const WindowSize: BlockNumber = 101;
	pub const ReportLatency: BlockNumber = 1000;
}

impl pallet_finality_tracker::Trait for Runtime {
	type OnFinalizationStalled = ();
	type WindowSize = WindowSize;
	type ReportLatency = ReportLatency;
}

parameter_types! {
	pub const BasicDeposit: Balance = 10 * DOLLARS;       // 258 bytes on-chain
	pub const FieldDeposit: Balance = 250 * CENTS;        // 66 bytes on-chain
	pub const SubAccountDeposit: Balance = 2 * DOLLARS;   // 53 bytes on-chain
	pub const MaxSubAccounts: u32 = 100;
	pub const MaxAdditionalFields: u32 = 100;
}

impl pallet_identity::Trait for Runtime {
	type Event = Event;
	type Currency = Balances;
	type BasicDeposit = BasicDeposit;
	type FieldDeposit = FieldDeposit;
	type SubAccountDeposit = SubAccountDeposit;
	type MaxSubAccounts = MaxSubAccounts;
	type MaxAdditionalFields = MaxAdditionalFields;
	type Slashed = Treasury;
	type ForceOrigin = pallet_collective::EnsureProportionMoreThan<_1, _2, AccountId, CouncilCollective>;
	type RegistrarOrigin = pallet_collective::EnsureProportionMoreThan<_1, _2, AccountId, CouncilCollective>;
}

impl frame_system::offchain::CreateTransaction<Runtime, UncheckedExtrinsic> for Runtime {
	type Public = <Signature as traits::Verify>::Signer;
	type Signature = Signature;

	fn create_transaction<TSigner: frame_system::offchain::Signer<Self::Public, Self::Signature>>(
		call: Call,
		public: Self::Public,
		account: AccountId,
		index: Index,
	) -> Option<(Call, <UncheckedExtrinsic as traits::Extrinsic>::SignaturePayload)> {
		// take the biggest period possible.
		let period = BlockHashCount::get()
			.checked_next_power_of_two()
			.map(|c| c / 2)
			.unwrap_or(2) as u64;
		let current_block = System::block_number()
			.saturated_into::<u64>()
			// The `System::block_number` is initialized with `n+1`,
			// so the actual block number is `n`.
			.saturating_sub(1);
		let tip = 0;
		let extra: SignedExtra = (
			frame_system::CheckVersion::<Runtime>::new(),
			frame_system::CheckGenesis::<Runtime>::new(),
			frame_system::CheckEra::<Runtime>::from(generic::Era::mortal(period, current_block)),
			frame_system::CheckNonce::<Runtime>::from(index),
			frame_system::CheckWeight::<Runtime>::new(),
			pallet_transaction_payment::ChargeTransactionPayment::<Runtime>::from(tip),
			Default::default(),
		);
		let raw_payload = SignedPayload::new(call, extra).map_err(|e| {
			debug::warn!("Unable to create signed payload: {:?}", e);
		}).ok()?;
		let signature = TSigner::sign(public, &raw_payload)?;
		let address = Indices::unlookup(account);
		let (call, extra, _) = raw_payload.deconstruct();
		Some((call, (address, signature, extra)))
	}
}

parameter_types! {
	pub const ConfigDepositBase: Balance = 5 * DOLLARS;
	pub const FriendDepositFactor: Balance = 50 * CENTS;
	pub const MaxFriends: u16 = 9;
	pub const RecoveryDeposit: Balance = 5 * DOLLARS;
}

impl pallet_recovery::Trait for Runtime {
	type Event = Event;
	type Call = Call;
	type Currency = Balances;
	type ConfigDepositBase = ConfigDepositBase;
	type FriendDepositFactor = FriendDepositFactor;
	type MaxFriends = MaxFriends;
	type RecoveryDeposit = RecoveryDeposit;
}

parameter_types! {
	pub const CandidateDeposit: Balance = 10 * DOLLARS;
	pub const WrongSideDeduction: Balance = 2 * DOLLARS;
	pub const MaxStrikes: u32 = 10;
	pub const RotationPeriod: BlockNumber = 80 * HOURS;
	pub const PeriodSpend: Balance = 500 * DOLLARS;
	pub const MaxLockDuration: BlockNumber = 36 * 30 * DAYS;
	pub const ChallengePeriod: BlockNumber = 7 * DAYS;
}

impl pallet_society::Trait for Runtime {
	type Event = Event;
	type Currency = Balances;
	type Randomness = RandomnessCollectiveFlip;
	type CandidateDeposit = CandidateDeposit;
	type WrongSideDeduction = WrongSideDeduction;
	type MaxStrikes = MaxStrikes;
	type PeriodSpend = PeriodSpend;
	type MembershipChanged = ();
	type RotationPeriod = RotationPeriod;
	type MaxLockDuration = MaxLockDuration;
	type FounderSetOrigin = pallet_collective::EnsureProportionMoreThan<_1, _2, AccountId, CouncilCollective>;
	type SuspensionJudgementOrigin = pallet_society::EnsureFounder<Runtime>;
	type ChallengePeriod = ChallengePeriod;
}

impl pallet_vesting::Trait for Runtime {
	type Event = Event;
	type Currency = Balances;
	type BlockNumberToBalance = ConvertInto;
}

construct_runtime!(
	pub enum Runtime where
		Block = Block,
		NodeBlock = node_primitives::Block,
		UncheckedExtrinsic = UncheckedExtrinsic
	{
		System: frame_system::{Module, Call, Config, Storage, Event<T>},
		Utility: pallet_utility::{Module, Call, Storage, Event<T>},
		Babe: pallet_babe::{Module, Call, Storage, Config, Inherent(Timestamp)},
		Timestamp: pallet_timestamp::{Module, Call, Storage, Inherent},
		Authorship: pallet_authorship::{Module, Call, Storage, Inherent},
		Indices: pallet_indices::{Module, Call, Storage, Config<T>, Event<T>},
		Balances: pallet_balances::{Module, Call, Storage, Config<T>, Event<T>},
		TransactionPayment: pallet_transaction_payment::{Module, Storage},
		Staking: pallet_staking::{Module, Call, Config<T>, Storage, Event<T>},
		Session: pallet_session::{Module, Call, Storage, Event, Config<T>},
		Democracy: pallet_democracy::{Module, Call, Storage, Config, Event<T>},
		Council: pallet_collective::<Instance1>::{Module, Call, Storage, Origin<T>, Event<T>, Config<T>},
		TechnicalCommittee: pallet_collective::<Instance2>::{Module, Call, Storage, Origin<T>, Event<T>, Config<T>},
		Elections: pallet_elections_phragmen::{Module, Call, Storage, Event<T>},
		TechnicalMembership: pallet_membership::<Instance1>::{Module, Call, Storage, Event<T>, Config<T>},
		FinalityTracker: pallet_finality_tracker::{Module, Call, Inherent},
		Grandpa: pallet_grandpa::{Module, Call, Storage, Config, Event},
		Treasury: pallet_treasury::{Module, Call, Storage, Config, Event<T>},
		Contracts: pallet_contracts::{Module, Call, Config<T>, Storage, Event<T>},
		Sudo: pallet_sudo::{Module, Call, Config<T>, Storage, Event<T>},
		ImOnline: pallet_im_online::{Module, Call, Storage, Event<T>, ValidateUnsigned, Config<T>},
		AuthorityDiscovery: pallet_authority_discovery::{Module, Call, Config},
		Offences: pallet_offences::{Module, Call, Storage, Event},
		RandomnessCollectiveFlip: pallet_randomness_collective_flip::{Module, Call, Storage},
		Identity: pallet_identity::{Module, Call, Storage, Event<T>},
		Society: pallet_society::{Module, Call, Storage, Event<T>, Config<T>},
		Recovery: pallet_recovery::{Module, Call, Storage, Event<T>},
		Vesting: pallet_vesting::{Module, Call, Storage, Event<T>, Config<T>},
	}
);

/// The address format for describing accounts.
pub type Address = <Indices as StaticLookup>::Source;
/// Block header type as expected by this runtime.
pub type Header = generic::Header<BlockNumber, BlakeTwo256>;
/// Block type as expected by this runtime.
pub type Block = generic::Block<Header, UncheckedExtrinsic>;
/// A Block signed with a Justification
pub type SignedBlock = generic::SignedBlock<Block>;
/// BlockId type as expected by this runtime.
pub type BlockId = generic::BlockId<Block>;
/// The SignedExtension to the basic transaction logic.
pub type SignedExtra = (
	frame_system::CheckVersion<Runtime>,
	frame_system::CheckGenesis<Runtime>,
	frame_system::CheckEra<Runtime>,
	frame_system::CheckNonce<Runtime>,
	frame_system::CheckWeight<Runtime>,
	pallet_transaction_payment::ChargeTransactionPayment<Runtime>,
	pallet_contracts::CheckBlockGasLimit<Runtime>,
);
/// Unchecked extrinsic type as expected by this runtime.
pub type UncheckedExtrinsic = generic::UncheckedExtrinsic<Address, Call, Signature, SignedExtra>;
/// The payload being signed in transactions.
pub type SignedPayload = generic::SignedPayload<Call, SignedExtra>;
/// Extrinsic type that has already been checked.
pub type CheckedExtrinsic = generic::CheckedExtrinsic<AccountId, Call, SignedExtra>;
/// Executive: handles dispatch to the various modules.
pub type Executive = frame_executive::Executive<Runtime, Block, frame_system::ChainContext<Runtime>, Runtime, AllModules>;

impl_runtime_apis! {
	impl sp_api::Core<Block> for Runtime {
		fn version() -> RuntimeVersion {
			VERSION
		}

		fn execute_block(block: Block) {
			Executive::execute_block(block)
		}

		fn initialize_block(header: &<Block as BlockT>::Header) {
			Executive::initialize_block(header)
		}
	}

	impl sp_api::Metadata<Block> for Runtime {
		fn metadata() -> OpaqueMetadata {
			Runtime::metadata().into()
		}
	}

	impl sp_block_builder::BlockBuilder<Block> for Runtime {
		fn apply_extrinsic(extrinsic: <Block as BlockT>::Extrinsic) -> ApplyExtrinsicResult {
			Executive::apply_extrinsic(extrinsic)
		}

		fn apply_trusted_extrinsic(extrinsic: <Block as BlockT>::Extrinsic) -> ApplyExtrinsicResult {
			Executive::apply_trusted_extrinsic(extrinsic)
		}

		fn finalize_block() -> <Block as BlockT>::Header {
			Executive::finalize_block()
		}

		fn inherent_extrinsics(data: InherentData) -> Vec<<Block as BlockT>::Extrinsic> {
			data.create_extrinsics()
		}

		fn check_inherents(block: Block, data: InherentData) -> CheckInherentsResult {
			data.check_extrinsics(&block)
		}

		fn random_seed() -> <Block as BlockT>::Hash {
			RandomnessCollectiveFlip::random_seed()
		}
	}

	impl sp_transaction_pool::runtime_api::TaggedTransactionQueue<Block> for Runtime {
		fn validate_transaction(tx: <Block as BlockT>::Extrinsic) -> TransactionValidity {
			Executive::validate_transaction(tx)
		}
	}

	impl sp_offchain::OffchainWorkerApi<Block> for Runtime {
		fn offchain_worker(header: &<Block as BlockT>::Header) {
			Executive::offchain_worker(header)
		}
	}

	impl fg_primitives::GrandpaApi<Block> for Runtime {
		fn grandpa_authorities() -> GrandpaAuthorityList {
			Grandpa::grandpa_authorities()
		}
	}

	impl sp_consensus_babe::BabeApi<Block> for Runtime {
		fn configuration() -> sp_consensus_babe::BabeConfiguration {
			// The choice of `c` parameter (where `1 - c` represents the
			// probability of a slot being empty), is done in accordance to the
			// slot duration and expected target block time, for safely
			// resisting network delays of maximum two seconds.
			// <https://research.web3.foundation/en/latest/polkadot/BABE/Babe/#6-practical-results>
			sp_consensus_babe::BabeConfiguration {
				slot_duration: Babe::slot_duration(),
				epoch_length: EpochDuration::get(),
				c: PRIMARY_PROBABILITY,
				genesis_authorities: Babe::authorities(),
				randomness: Babe::randomness(),
				secondary_slots: true,
			}
		}

		fn current_epoch_start() -> sp_consensus_babe::SlotNumber {
			Babe::current_epoch_start()
		}
	}

	impl sp_authority_discovery::AuthorityDiscoveryApi<Block> for Runtime {
		fn authorities() -> Vec<AuthorityDiscoveryId> {
			AuthorityDiscovery::authorities()
		}
	}

	impl frame_system_rpc_runtime_api::AccountNonceApi<Block, AccountId, Index> for Runtime {
		fn account_nonce(account: AccountId) -> Index {
			System::account_nonce(account)
		}
	}

	impl pallet_contracts_rpc_runtime_api::ContractsApi<Block, AccountId, Balance, BlockNumber>
		for Runtime
	{
		fn call(
			origin: AccountId,
			dest: AccountId,
			value: Balance,
			gas_limit: u64,
			input_data: Vec<u8>,
		) -> ContractExecResult {
			let exec_result =
				Contracts::bare_call(origin, dest.into(), value, gas_limit, input_data);
			match exec_result {
				Ok(v) => ContractExecResult::Success {
					status: v.status,
					data: v.data,
				},
				Err(_) => ContractExecResult::Error,
			}
		}

		fn get_storage(
			address: AccountId,
			key: [u8; 32],
		) -> pallet_contracts_primitives::GetStorageResult {
			Contracts::get_storage(address, key)
		}

		fn rent_projection(
			address: AccountId,
		) -> pallet_contracts_primitives::RentProjectionResult<BlockNumber> {
			Contracts::rent_projection(address)
		}
	}

	impl pallet_transaction_payment_rpc_runtime_api::TransactionPaymentApi<
		Block,
		Balance,
		UncheckedExtrinsic,
	> for Runtime {
		fn query_info(uxt: UncheckedExtrinsic, len: u32) -> RuntimeDispatchInfo<Balance> {
			TransactionPayment::query_info(uxt, len)
		}
	}

	impl sp_session::SessionKeys<Block> for Runtime {
		fn generate_session_keys(seed: Option<Vec<u8>>) -> Vec<u8> {
			SessionKeys::generate(seed)
		}

		fn decode_session_keys(
			encoded: Vec<u8>,
		) -> Option<Vec<(Vec<u8>, sp_core::crypto::KeyTypeId)>> {
			SessionKeys::decode_into_raw_public_keys(&encoded)
		}
	}

	impl crate::Benchmark<Block> for Runtime {
		fn dispatch_benchmark(module: Vec<u8>, extrinsic: Vec<u8>, steps: u32, repeat: u32)
			-> Option<Vec<BenchmarkResults>>
		{
			match module.as_slice() {
				b"pallet-balances" | b"balances" => Balances::run_benchmark(extrinsic, steps, repeat).ok(),
				b"pallet-identity" | b"identity" => Identity::run_benchmark(extrinsic, steps, repeat).ok(),
				b"pallet-timestamp" | b"timestamp" => Timestamp::run_benchmark(extrinsic, steps, repeat).ok(),
				_ => return None,
			}
		}
	}
}

sp_api::decl_runtime_apis! {
	pub trait Benchmark
	{
		fn dispatch_benchmark(module: Vec<u8>, extrinsic: Vec<u8>, steps: u32, repeat: u32)
			-> Option<Vec<BenchmarkResults>>;
	}
}

#[cfg(test)]
mod tests {
	use super::*;
	use frame_system::offchain::{SignAndSubmitTransaction, SubmitSignedTransaction};

	#[test]
	fn validate_transaction_submitter_bounds() {
		fn is_submit_signed_transaction<T>() where
			T: SubmitSignedTransaction<
				Runtime,
				Call,
			>,
		{}

		fn is_sign_and_submit_transaction<T>() where
			T: SignAndSubmitTransaction<
				Runtime,
				Call,
				Extrinsic=UncheckedExtrinsic,
				CreateTransaction=Runtime,
				Signer=ImOnlineId,
			>,
		{}

		is_submit_signed_transaction::<SubmitTransaction>();
		is_sign_and_submit_transaction::<SubmitTransaction>();
	}

	#[test]
	fn block_hooks_weight_should_not_exceed_limits() {
		use frame_support::weights::WeighBlock;
		let check_for_block = |b| {
			let block_hooks_weight =
				<AllModules as WeighBlock<BlockNumber>>::on_initialize(b) +
				<AllModules as WeighBlock<BlockNumber>>::on_finalize(b);

			assert_eq!(
				block_hooks_weight,
				0,
				"This test might fail simply because the value being compared to has increased to a \
				module declaring a new weight for a hook or call. In this case update the test and \
				happily move on.",
			);

			// Invariant. Always must be like this to have a sane chain.
			assert!(block_hooks_weight < MaximumBlockWeight::get());

			// Warning.
			if block_hooks_weight > MaximumBlockWeight::get() / 2 {
				println!(
					"block hooks weight is consuming more than a block's capacity. You probably want \
					to re-think this. This test will fail now."
				);
				assert!(false);
			}
		};

		let _ = (0..100_000).for_each(check_for_block);
	}
}<|MERGE_RESOLUTION|>--- conflicted
+++ resolved
@@ -82,11 +82,7 @@
 	// and set impl_version to 0. If only runtime
 	// implementation changes and behavior does not, then leave spec_version as
 	// is and increment impl_version.
-<<<<<<< HEAD
-	spec_version: 217,
-=======
-	spec_version: 222,
->>>>>>> dc92587b
+	spec_version: 223,
 	impl_version: 0,
 	apis: RUNTIME_API_VERSIONS,
 };
