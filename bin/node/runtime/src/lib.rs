--- conflicted
+++ resolved
@@ -82,13 +82,8 @@
 	// and set impl_version to 0. If only runtime
 	// implementation changes and behavior does not, then leave spec_version as
 	// is and increment impl_version.
-<<<<<<< HEAD
-	spec_version: 205,
-	impl_version: 205,
-=======
-	spec_version: 222,
+	spec_version: 223,
 	impl_version: 0,
->>>>>>> dc92587b
 	apis: RUNTIME_API_VERSIONS,
 };
 
