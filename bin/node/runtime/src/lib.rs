--- conflicted
+++ resolved
@@ -127,12 +127,8 @@
 	// and set impl_version to 0. If only runtime
 	// implementation changes and behavior does not, then leave spec_version as
 	// is and increment impl_version.
-	spec_version: 225,
-<<<<<<< HEAD
+	spec_version: 226,
 	impl_version: 0,
-=======
-	impl_version: 1,
->>>>>>> 48150f24
 	apis: RUNTIME_API_VERSIONS,
 };
 
